--- conflicted
+++ resolved
@@ -73,12 +73,6 @@
                                   has_next_page=task['logInfo']['hasNextPage'], truncated=task['logInfo']['truncated'],
                                   pagesize=pagesize, pageno=pageno, log_content=task['logInfo']['logContent'])
                 loginfo_list.append(loginfo)
-<<<<<<< HEAD
-        log_info_dict = {}
-        log_info_dict['submitLog'] = data['submitLog']
-        log_info_dict['runLog'] = loginfo_list
-=======
         log_info_dict = {'submitLog': data['submitLog'], 'runLog': loginfo_list}
->>>>>>> b492f897
         return True, log_info_dict
 
