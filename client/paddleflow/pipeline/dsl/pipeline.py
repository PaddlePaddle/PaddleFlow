"""
Copyright (c) 2021 PaddlePaddle Authors. All Rights Reserve.

Licensed under the Apache License, Version 2.0 (the "License");
you may not use this file except in compliance with the License.
You may obtain a copy of the License at

http://www.apache.org/licenses/LICENSE-2.0
Unless required by applicable law or agreed to in writing, software
distributed under the License is distributed on an "AS IS" BASIS,
WITHOUT WARRANTIES OR CONDITIONS OF ANY KIND, either express or implied.
/home/ahz/baidu/bmlc/paddleflow/client/paddleflow/pipelineSee the License for the specific language governing permissions and
limitations under the License.
"""
import os
import yaml
import copy
import configparser
from typing import Callable
from typing import List
from typing import Dict
from pathlib import Path

from .component import component
from .component.steps import step
from .component.steps import Step
from .component import DAG
from .options import CacheOptions
from .options import FailureOptions
from .io_types import EnvDict
from .options import FSOptions
from .utils.util import validate_string_by_regex
from .utils.consts import PIPELINE_NAME_REGEX
from .utils.consts import PipelineDSLError
from .utils.consts import VARIBLE_NAME_REGEX
from .utils.consts import ENTRY_POINT_NAME
from .compiler import Compiler
from .inferer import DAGInferer
from .inferer import ContainerStepInferer

from paddleflow.common.exception.paddleflow_sdk_exception import PaddleFlowSDKException
from paddleflow.common.util import  get_default_config_path


class Pipeline(object):
    """ Pipeline is a workflow which is composed of Step  
    """
    def __init__(
            self,
            name: str,
            parallelism: int=None,
            docker_env: str=None,
            env: Dict[str, str]=None,
            cache_options: CacheOptions=None,
            failure_options: FailureOptions=None,
            fs_options: FSOptions=None
            ):
        """ create a new instance of Pipeline

        Args:
            name (str): the name of Pipeline 
            parallelism (str): the max number of total parallel step that can execute at the same time in this Pipeline.
            docker_env (str): the docker image address of this Pipeline, if Step of this Pipeline has their own docker_env, then the docker_env of Step has higher priority
            env (Dict[str, str]): the environment variable of Step runtime, which is shared by all steps. If the environment variable with the same name is set to step, the priority of step is higher
            cache_options (CacheOptions): the cache options of Pipeline which is shared by all steps, if Step of this Pipeline has their own cache_options, then the priority of step is higher
            failure_options (FailureOptions): the failure options of Pipeline, Specify how to handle the rest steps of the pipeline when there is a step failure


        Raises:
            PaddleFlowSDKException: if some params has error value

        Example: ::
            
            @Pipeline(docker_env="images/training.tgz", env=Env, parallelism=5, name="myproject", cache_options=cache_options)
            def myproject(data_path, iteration):
                step1 = data_process(data_path)
                step2 = main(step1.parameters["data_file"], iteration, step1.outputs["train_data"])
                step3 = validate(step2.parameters["data_file"], step1.outputs["validate_data"], step2.outputs["train_model"])
        
        .. note:: This is not used directly by the users but auto generated when the Pipeline decoration exists
        """
        if parallelism and parallelism <1:
            raise PaddleFlowSDKException(PipelineDSLError, "parallelism should >= 1")
        
        self.name = name
        
        self.__error_msg_prefix = f"error occurred in Pipeline[{self.name}]: "
        self.docker_env = docker_env
        self.parallelism = parallelism
        self.cache_options = cache_options
        self.failure_options = failure_options
        self.fs_options = fs_options

        self._client = None

        self._env = EnvDict(self)
        self.add_env(env)

        # the name of step to step 
        self._entry_points = None
        self._post_process = {}

    
    def _init_client(
            self,
            config: str=None,
            ):
        """ create a client which response to communicate with server

        Args:
            config (str): the path of config file

        Raises:
            PaddleFlowSDKException: if cannot create run  
        """
        if self._client is not None:
            return
        
        from paddleflow.client import Client
        from paddleflow.cli.cli import DEFAULT_PADDLEFLOW_PORT
        
        if config:
            config_file = config
        else:
            config_file = get_default_config_path()

        if not os.access(config_file, os.R_OK):
            raise PaddleFlowSDKException(PipelineDSLError, self.__error_msg_prefix + \
                        f"no config file in {config_file}")

        config = configparser.RawConfigParser()
        config.read(config_file, encoding='UTF-8')

        if 'user' not in config or 'server' not in config:
            raise PaddleFlowSDKException(PipelineDSLError, self.__error_msg_prefix + \
                        f"no user or server conf in {config_file}")
            
        if 'password' not in config['user'] or 'name' not in config['user']:
            raise PaddleFlowSDKException(PipelineDSLError, self.__error_msg_prefix + \
                        f"no name or password conf['user'] in {config_file}")
        
        name = config['user']['name']
        password = config['user']['password']

        if 'paddleflow_server_host' not in config['server']:
            raise PaddleFlowSDKException(PipelineDSLError, self.__error_msg_prefix + \
                        f"no paddleflow_server_host in {config_file}")
            
        paddleflow_server = config['server']['paddleflow_server_host']

<<<<<<< HEAD
        if 'paddleflow_server_port' in config['server']:
=======
        if 'paddleflow_server_host' in config['server']:
>>>>>>> da0b03d5
            paddleflow_port = config['server']['paddleflow_server_port']
        else:
            paddleflow_port = DEFAULT_PADDLEFLOW_PORT

        client = Client(paddleflow_server, config['user']['name'], config['user']['password'], paddleflow_port)
        ok, msg = client.login(name, password)
        if not ok:
            raise PaddleFlowSDKException(PipelineDSLError, self.__error_msg_prefix + f"login failed: {msg}")
<<<<<<< HEAD
        
        self._client = client
      
       
    def __call__(
            self,
            func: Callable):
        """ __call__

        Args:
            func (Callable): the function which complete organize pipeline
        
        Returns:
            a function wrapper the pipeline function
        """
        self.__func = func
        return  self._organize_pipeline

    def _organize_pipeline(
            self, 
            *args,
            **kwargs
            ):
        """ organize pipeline
        """
        new_ppl = Pipeline(
            name=self.name,
            parallelism=self.parallelism,
            docker_env=self.docker_env,
            cache_options=self.cache_options,
            failure_options=self.failure_options,
            fs_options=self.fs_options,
            env=self._env,
            )
        
        new_ppl.__func = self.__func
        if self._post_process:
            new_ppl.set_post_process(self._post_process)

        new_ppl._client = new_ppl._client
=======
        
        self._client = client
      
       
    def __call__(
            self,
            func: Callable):
        """ __call__

        Args:
            func (Callable): the function which complete organize pipeline
        
        Returns:
            a function wrapper the pipeline function
        """
        self.__func = func
        return  self._organize_pipeline

    def _organize_pipeline(
            self, 
            *args,
            **kwargs
            ):
        """ organize pipeline
        """
        new_ppl = copy.deepcopy(self)
>>>>>>> da0b03d5

        new_ppl._entry_points = DAG(name=ENTRY_POINT_NAME)

        with new_ppl._entry_points:
            new_ppl.__func(*args, **kwargs)

        return new_ppl
    
    def run(
            self,
            config: str=None,
            username: str=None,
            fs_name: str=None,
            run_name: str=None,
            desc: str=None,
            disabled: List[str]=None,
            ):
        """ create a pipelint run

        Args:
            username (str): create the specified run by username, only useful for root.
            config (str): the path of config file
            fs_name (str): the fsname of paddleflow
            run_name (str): the name of this run 
            desc (str): description of run 
            disabled (List[str]): a list of step's name which need to disable in this run

        Raises:
            PaddleFlowSDKException: if cannot create run  
        """
        # TODO: add validate logical

        # 1. compile
        pipeline = yaml.dump(self.compile())
        pipeline = pipeline.encode("utf-8")

        self._init_client(config)
        if disabled:
            disabled = ",".join([disable.strip(ENTRY_POINT_NAME + ".") for disable in disabled])
        
        return self._client.create_run(fs_name, username, run_name, desc, run_yaml_raw=pipeline, disabled=disabled)

    def compile(
            self,
            save_path: str=None
            ):
        """ trans this Pipeline to a static description such as yaml or json string

        Args:
            save_path: the path of file which to save the content of Pipeline after compile

        Returns:
            a dict which description this Pipeline instance

        Raises:
           PaddleFlowSDKException: if compile failed 
        """
        if not self._entry_points:
            raise PaddleFlowSDKException(PipelineDSLError,
                    self.__error_msg_prefix + f"there is no Step or DAG in Pipeline[{self.name}]")
    
        # TODO: validate

        if len(self._post_process) > 1:
            raise PaddleFlowSDKException(PipelineDSLError, 
                self.__error_msg_prefix + "There can only be one step at most in post_process right now")
        
        # infer parameter and artifact for entry_point
        DAGInferer(self._entry_points).infer(self.env)

        if self._post_process:
            ContainerStepInferer(self._post_process)
        
        # Compile
        pipeline_dict = Compiler().compile(self, save_path)
        return pipeline_dict

    @property
    def entry_points(self):
        """ get all steps except post_process that this Pipelines instance include

        Returns:
            a dict which key is the name of step and value is Step instances
        """
        return self._entry_points.entry_points

    @property
    def name(self):
        """ get the name of this Pipelines instance

        Returns:
            the name of this Pipelines instance
        """
        return self._name
    
    @name.setter
    def name(
            self,
            name: str):
        """ set the name of it
    
        Args:
            name (str): new name of Pipeline

        Raises:
            PaddleFlowSDKException: if name is illegal 
        """
        if not validate_string_by_regex(name, PIPELINE_NAME_REGEX):
            raise PaddleFlowSDKException(PipelineDSLError, self.__error_msg_prefix + \
                    f"the name of Pipeline[{name}] is is illegal" + \
                    f"the regex used for validation is {PIPELINE_NAME_REGEX}")

        self._name = name

    @property
    def env(self):
        """ get Pipeline's env

        Returns:
            a dict while the key is the name of env and the value is the value of env
        """
        return self._env
    
    def add_env(
            self, 
            env: Dict[str, str]
            ):
        """ add enviroment varible

        Args:
            env (Dict[str, str]): enviroment varible need to be set when executing Step.

        Raises:
            PaddleFlowSDKException: if some enviroment is illegal
        """
        if not env:
            return 

        for name, value in env.items():
            self._env[name] = value

    def set_post_process(self, step: Step):
        """ set the post_process step

        Args:
            step: the step of Pipeline's post_process, would be execute after other steps finished
        """
        # TODO：增加校验逻辑
        if not isinstance(step, Step):
            raise PaddleFlowSDKException(PipelineDSLError, 
                self.__error_msg_prefix + "post_process of pipeline should be an instance of Step")
        
        # There can only be one step at most in post_process right now
        self._post_process = {}
        self._post_process[step.name] = step

    def get_post_process(self):
        """ get post_process

        Returns:
            The Step in post_process
        """
        # There can only be one step at most in post_process right now
        for _, value in self._post_process.items():
            return value

        return None

    def __deepcopy__(self, memo):
        """ support copy.deepcopy
        """
        new_ppl = Pipeline(
            name=self.name,
            parallelism=self.parallelism,
            docker_env=self.docker_env,
            cache_options=self.cache_options,
            failure_options=self.failure_options,
            fs_options=self.fs_options,
            env=self._env,
            )
        
        new_ppl.__func = self.__func
        if self._post_process:
            new_ppl.set_post_process(self._post_process)

        new_ppl._entry_points = self._entry_points
        new_ppl._client = new_ppl._client

        return new_ppl<|MERGE_RESOLUTION|>--- conflicted
+++ resolved
@@ -148,11 +148,7 @@
             
         paddleflow_server = config['server']['paddleflow_server_host']
 
-<<<<<<< HEAD
         if 'paddleflow_server_port' in config['server']:
-=======
-        if 'paddleflow_server_host' in config['server']:
->>>>>>> da0b03d5
             paddleflow_port = config['server']['paddleflow_server_port']
         else:
             paddleflow_port = DEFAULT_PADDLEFLOW_PORT
@@ -161,7 +157,6 @@
         ok, msg = client.login(name, password)
         if not ok:
             raise PaddleFlowSDKException(PipelineDSLError, self.__error_msg_prefix + f"login failed: {msg}")
-<<<<<<< HEAD
         
         self._client = client
       
@@ -202,34 +197,6 @@
             new_ppl.set_post_process(self._post_process)
 
         new_ppl._client = new_ppl._client
-=======
-        
-        self._client = client
-      
-       
-    def __call__(
-            self,
-            func: Callable):
-        """ __call__
-
-        Args:
-            func (Callable): the function which complete organize pipeline
-        
-        Returns:
-            a function wrapper the pipeline function
-        """
-        self.__func = func
-        return  self._organize_pipeline
-
-    def _organize_pipeline(
-            self, 
-            *args,
-            **kwargs
-            ):
-        """ organize pipeline
-        """
-        new_ppl = copy.deepcopy(self)
->>>>>>> da0b03d5
 
         new_ppl._entry_points = DAG(name=ENTRY_POINT_NAME)
 
