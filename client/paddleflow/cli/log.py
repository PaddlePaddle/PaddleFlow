"""
Copyright (c) 2021 PaddlePaddle Authors. All Rights Reserve.

Licensed under the Apache License, Version 2.0 (the "License");
you may not use this file except in compliance with the License.
You may obtain a copy of the License at

http://www.apache.org/licenses/LICENSE-2.0
Unless required by applicable law or agreed to in writing, software
distributed under the License is distributed on an "AS IS" BASIS,
WITHOUT WARRANTIES OR CONDITIONS OF ANY KIND, either express or implied.
See the License for the specific language governing permissions and
limitations under the License.
"""

#!/usr/bin/env python3
# -*- coding:utf8 -*-

import sys
import subprocess
import time
import json
import click
import shutil


from paddleflow.cli.output import print_output, OutputFormat
from paddleflow.utils.format_help import  command_required_option_from_option


@click.group()
def log():
    """manage log resources"""
    pass


@log.command(context_settings=dict(max_content_width=2000), cls=command_required_option_from_option())
@click.argument('runid')
@click.option('-j', '--jobid', help="job id")
@click.option('-ps', '--pagesize', help="content lines in one page; max size 100; default value 100")
@click.option('-pn', '--pageno', help="page number;default value 1")
@click.option('-fp', '--logfileposition', help="read log from the beginning or the end; "
                                               "optional value: begin, end; default value end")
@click.pass_context
def show(ctx, runid, jobid=None, pagesize=None, pageno=None, logfileposition=None):
    """

    show run log\n
    RUNID: the id of the specificed run.

    """
    client = ctx.obj['client']
    output_format = 'text'
    if not runid:
        click.echo('log show must provide runid.', err=True)
        sys.exit(1)
    valid, response = client.show_log(runid, jobid, pagesize, pageno, logfileposition)
    if valid:
        if jobid is None:
<<<<<<< HEAD
            response['runLog'] = response['runLog'][0]
=======
            response['runLog'] = [response['runLog'][0]]
>>>>>>> b492f897
        _print_run_log(response, output_format)
    else:
        click.echo("show run log failed with message[%s]" % response)
        sys.exit(1)


def _print_run_log(loginfo, out_format):
    """print run log """
<<<<<<< HEAD
    data = []
    run_loginfo = loginfo['runLog']
    submit_loginfo = loginfo['submitLog']
    data.append(["submit log:"])
    data.append([submit_loginfo])
    data.append([""])
    data.append(["run log:"])
    for index, item in enumerate(run_loginfo):
        line = []
        line.append("runid:" + item.runid)
        line.append("jobid:" + item.jobid)
        line.append("taskid:" + item.taskid)
        line.append("has_next_page:" + str(item.has_next_page))
        line.append("truncated:" + str(item.truncated))
        line.append("page_no:" + str(item.pageno))
        line.append("page_size:" + str(item.pagesize))
=======
    submit_loginfo = loginfo['submitLog']
    data = [["submit log:"], [submit_loginfo], [""], ["run log:"]]
    run_loginfo = loginfo['runLog']
    for index, item in enumerate(run_loginfo):
        line = ["runid:" + item.runid, "jobid:" + item.jobid, "taskid:" + item.taskid, "has_next_page:" + str(item.has_next_page),
                "truncated:" + str(item.truncated), "page_no:" + str(item.pageno), "page_size:" + str(item.pagesize)]
>>>>>>> b492f897
        line_log = []
        line_log.append(item.log_content)
        data.append(line)
        data.append(line_log)
        if index != len(run_loginfo) - 1:
            data.append(['\n'])
    print_output(data, [], out_format)<|MERGE_RESOLUTION|>--- conflicted
+++ resolved
@@ -57,11 +57,7 @@
     valid, response = client.show_log(runid, jobid, pagesize, pageno, logfileposition)
     if valid:
         if jobid is None:
-<<<<<<< HEAD
-            response['runLog'] = response['runLog'][0]
-=======
             response['runLog'] = [response['runLog'][0]]
->>>>>>> b492f897
         _print_run_log(response, output_format)
     else:
         click.echo("show run log failed with message[%s]" % response)
@@ -70,31 +66,12 @@
 
 def _print_run_log(loginfo, out_format):
     """print run log """
-<<<<<<< HEAD
-    data = []
-    run_loginfo = loginfo['runLog']
-    submit_loginfo = loginfo['submitLog']
-    data.append(["submit log:"])
-    data.append([submit_loginfo])
-    data.append([""])
-    data.append(["run log:"])
-    for index, item in enumerate(run_loginfo):
-        line = []
-        line.append("runid:" + item.runid)
-        line.append("jobid:" + item.jobid)
-        line.append("taskid:" + item.taskid)
-        line.append("has_next_page:" + str(item.has_next_page))
-        line.append("truncated:" + str(item.truncated))
-        line.append("page_no:" + str(item.pageno))
-        line.append("page_size:" + str(item.pagesize))
-=======
     submit_loginfo = loginfo['submitLog']
     data = [["submit log:"], [submit_loginfo], [""], ["run log:"]]
     run_loginfo = loginfo['runLog']
     for index, item in enumerate(run_loginfo):
         line = ["runid:" + item.runid, "jobid:" + item.jobid, "taskid:" + item.taskid, "has_next_page:" + str(item.has_next_page),
                 "truncated:" + str(item.truncated), "page_no:" + str(item.pageno), "page_size:" + str(item.pagesize)]
->>>>>>> b492f897
         line_log = []
         line_log.append(item.log_content)
         data.append(line)
