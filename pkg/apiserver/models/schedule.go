--- conflicted
+++ resolved
@@ -66,25 +66,6 @@
 }
 
 type Schedule struct {
-<<<<<<< HEAD
-	Pk               int64          `gorm:"primaryKey;autoIncrement;not null" json:"-"`
-	ID               string         `gorm:"type:varchar(60);not null"         json:"scheduleID"`
-	Name             string         `gorm:"type:varchar(60);not null"         json:"name"`
-	Desc             string         `gorm:"type:varchar(256);not null"       json:"desc"`
-	PipelineID       string         `gorm:"type:varchar(60);not null"         json:"pipelineID"`
-	PipelineDetailID string         `gorm:"type:varchar(60);not null"         json:"pipelineDetailID"`
-	UserName         string         `gorm:"type:varchar(60);not null"         json:"username"`
-	Crontab          string         `gorm:"type:varchar(60);not null"         json:"crontab"`
-	Options          string         `gorm:"type:text;size:65535;not null"     json:"options"`
-	Message          string         `gorm:"type:text;size:65535;not null"     json:"scheduleMsg"`
-	Status           string         `gorm:"type:varchar(32);not null"         json:"status"`
-	StartAt          sql.NullTime   `                                         json:"-"`
-	EndAt            sql.NullTime   `                                         json:"-"`
-	NextRunAt        time.Time      `                                         json:"-"`
-	CreatedAt        time.Time      `                                         json:"-"`
-	UpdatedAt        time.Time      `                                         json:"-"`
-	DeletedAt        gorm.DeletedAt `                                         json:"-"`
-=======
 	Pk                int64          `gorm:"primaryKey;autoIncrement;not null" json:"-"`
 	ID                string         `gorm:"type:varchar(60);not null"         json:"scheduleID"`
 	Name              string         `gorm:"type:varchar(60);not null"         json:"name"`
@@ -92,7 +73,6 @@
 	PipelineID        string         `gorm:"type:varchar(60);not null"         json:"pipelineID"`
 	PipelineVersionID string         `gorm:"type:varchar(60);not null"         json:"pipelineVersionID"`
 	UserName          string         `gorm:"type:varchar(60);not null"         json:"username"`
-	FsConfig          string         `gorm:"type:varchar(1024);not null"       json:"fsConfig"`
 	Crontab           string         `gorm:"type:varchar(60);not null"         json:"crontab"`
 	Options           string         `gorm:"type:text;size:65535;not null"     json:"options"`
 	Message           string         `gorm:"type:text;size:65535;not null"     json:"scheduleMsg"`
@@ -103,7 +83,6 @@
 	CreatedAt         time.Time      `                                         json:"-"`
 	UpdatedAt         time.Time      `                                         json:"-"`
 	DeletedAt         gorm.DeletedAt `                                         json:"-"`
->>>>>>> b0481bef
 }
 
 func (Schedule) TableName() string {
