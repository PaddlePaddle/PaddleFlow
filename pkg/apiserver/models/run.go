--- conflicted
+++ resolved
@@ -169,10 +169,6 @@
 				job.StepName, entryPointNames, postProcessNames)
 		}
 	}
-<<<<<<< HEAD
-=======
-
->>>>>>> 62513bea
 	// 初始化env中的PF_RUN_TIME
 	if err := r.initAllPFRuntime(); err != nil {
 		return err
@@ -181,14 +177,9 @@
 }
 
 func (r *Run) initAllPFRuntime() error {
-<<<<<<< HEAD
-	for name, step := range r.Runtime {
-		pfRuntimeJson, err := pplcommon.GetPFRuntime(name, r.Runtime, r.WorkflowSource)
-=======
 	pfRuntimeGen := pplcommon.NewPFRuntimeGenerator(r.Runtime, r.WorkflowSource)
 	for name, step := range r.Runtime {
 		pfRuntimeJson, err := pfRuntimeGen.GetPFRuntime(name)
->>>>>>> 62513bea
 		if err != nil {
 			return err
 		}
@@ -196,11 +187,7 @@
 		r.Runtime[name] = step
 	}
 	for name, step := range r.PostProcess {
-<<<<<<< HEAD
-		pfRuntimeJson, err := pplcommon.GetPFRuntime(name, r.Runtime, r.WorkflowSource)
-=======
 		pfRuntimeJson, err := pfRuntimeGen.GetPFRuntime(name)
->>>>>>> 62513bea
 		if err != nil {
 			return err
 		}
