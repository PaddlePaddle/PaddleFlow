/*
Copyright (c) 2021 PaddlePaddle Authors. All Rights Reserve.

Licensed under the Apache License, Version 2.0 (the "License");
you may not use this file except in compliance with the License.
You may obtain a copy of the License at

    http://www.apache.org/licenses/LICENSE-2.0

Unless required by applicable law or agreed to in writing, software
distributed under the License is distributed on an "AS IS" BASIS,
WITHOUT WARRANTIES OR CONDITIONS OF ANY KIND, either express or implied.
See the License for the specific language governing permissions and
limitations under the License.
*/

package models

import (
	"database/sql"
	"encoding/json"
	"fmt"
	"strings"
	"time"

	log "github.com/sirupsen/logrus"
	"gorm.io/gorm"

	"paddleflow/pkg/apiserver/common"
	"paddleflow/pkg/common/database"
	"paddleflow/pkg/common/logger"
	"paddleflow/pkg/common/schema"
)

type Run struct {
	Pk             int64                  `gorm:"primaryKey;autoIncrement;not null" json:"-"`
	ID             string                 `gorm:"type:varchar(60);not null"         json:"runID"`
	Name           string                 `gorm:"type:varchar(60);not null"         json:"name"`
	Source         string                 `gorm:"type:varchar(256);not null"        json:"source"` // pipelineID or yamlPath
	UserName       string                 `gorm:"type:varchar(60);not null"         json:"username"`
	FsID           string                 `gorm:"type:varchar(60);not null"         json:"-"`
	FsName         string                 `gorm:"type:varchar(60);not null"         json:"fsname"`
	Description    string                 `gorm:"type:text;size:65535;not null"     json:"description"`
	ParametersJson string                 `gorm:"type:text;size:65535"              json:"-"`
	Parameters     map[string]interface{} `gorm:"-"                                 json:"parameters"`
	RunYaml        string                 `gorm:"type:text;size:65535"              json:"runYaml"`
	WorkflowSource schema.WorkflowSource  `gorm:"-"                                 json:"-"` // RunYaml's dynamic struct
	Runtime        schema.RuntimeView     `gorm:"-"                                 json:"runtime"`
	PostProcess    schema.PostProcessView `gorm:"-"                                 json:"postProcess"`
	FailureOptions schema.FailureOptions  `gorm:"-"                                 json:"failureOptions"`
	DockerEnv      string                 `gorm:"type:varchar(128)"                 json:"dockerEnv"`
	Entry          string                 `gorm:"type:varchar(256)"                 json:"entry"`
	Disabled       string                 `gorm:"type:text;size:65535"              json:"disabled"`
	Message        string                 `gorm:"type:text;size:65535"              json:"runMsg"`
	Status         string                 `gorm:"type:varchar(32)"                  json:"status"` // StatusRun%%%
	RunCachedIDs   string                 `gorm:"type:text;size:65535"              json:"runCachedIDs"`
	CreateTime     string                 `gorm:"-"                                 json:"createTime"`
	ActivateTime   string                 `gorm:"-"                                 json:"activateTime"`
	UpdateTime     string                 `gorm:"-"                                 json:"updateTime,omitempty"`
	CreatedAt      time.Time              `                                         json:"-"`
	ActivatedAt    sql.NullTime           `                                         json:"-"`
	UpdatedAt      time.Time              `                                         json:"-"`
	DeletedAt      gorm.DeletedAt         `gorm:"index"                             json:"-"`
}

func (Run) TableName() string {
	return "run"
}

func (r *Run) GetRunCacheIDList() []string {
	res := strings.Split(r.RunCachedIDs, common.SeparatorComma)
	// 去掉空字符串
	for i := 0; i < len(res); i++ {
		if res[i] == "" {
			res = append(res[:i], res[i+1:]...)
			i--
		}
	}
	return res
}

func (r *Run) Encode() error {
	// encode param
	if r.Parameters != nil {
		paramRaw, err := json.Marshal(r.Parameters)
		if err != nil {
			logger.LoggerForRun(r.ID).Errorf("encode run param failed. error:%v", err)
			return err
		}
		r.ParametersJson = string(paramRaw)
	}
	return nil
}

func (r *Run) decode() error {
	// decode WorkflowSource
	workflowSource, err := schema.ParseWorkflowSource([]byte(r.RunYaml))
	if err != nil {
		return err
	}
	r.WorkflowSource = workflowSource

	r.validateFailureOptions()

	// 由于在所有获取Run的函数中，都需要进行decode，因此Runtime和PostProcess的赋值也在decode中进行
	if err := r.validateRuntimeAndPostProcess(); err != nil {
		return err
	}

	// decode param
	if len(r.ParametersJson) > 0 {
		param := map[string]interface{}{}
		if err := json.Unmarshal([]byte(r.ParametersJson), &param); err != nil {
			logger.LoggerForRun(r.ID).Errorf("decode run param failed. error:%v", err)
			return err
		}
		r.Parameters = param
	}
	// format time
	r.CreateTime = r.CreatedAt.Format("2006-01-02 15:04:05")
	r.UpdateTime = r.UpdatedAt.Format("2006-01-02 15:04:05")
	if r.ActivatedAt.Valid {
		r.ActivateTime = r.ActivatedAt.Time.Format("2006-01-02 15:04:05")
	}
	return nil
}

func (r *Run) validateFailureOptions() {
<<<<<<< HEAD
	if r.WorkflowSource.FailureOptions.Strategy == "" && r.FailureOptions.Strategy == "" {
		r.FailureOptions.Strategy = schema.FailureStrategyFailFast
=======
	logger.Logger().Infof("Strategy is %v", r.WorkflowSource.FailureOptions.Strategy)
	if r.WorkflowSource.FailureOptions.Strategy == "" {
		r.FailureOptions.Strategy = schema.FailureStrategyFailFast
	} else {
		r.FailureOptions.Strategy = r.WorkflowSource.FailureOptions.Strategy
>>>>>>> 5cc9979c
	}
}

// validate runtime and postProcess
func (r *Run) validateRuntimeAndPostProcess() error {
	if r.Runtime == nil {
		r.Runtime = schema.RuntimeView{}
	}
	if r.PostProcess == nil {
		r.PostProcess = schema.PostProcessView{}
	}
	// 从数据库中获取该Run的所有Step发起的Job
	runJobs, err := GetRunJobsOfRun(logger.LoggerForRun(r.ID), r.ID)
	if err != nil {
		return err
	}
	// 将所有run_job转换成JobView之后，赋值给Runtime和PostProcess
	for _, job := range runJobs {
		if step, ok := r.WorkflowSource.PostProcess[job.StepName]; ok {
			jobView := job.ParseJobView(step)
			r.PostProcess[job.StepName] = jobView
		} else if step, ok := r.WorkflowSource.EntryPoints[job.StepName]; ok {
			jobView := job.ParseJobView(step)
			r.Runtime[job.StepName] = jobView
		} else {
			return fmt.Errorf("cannot find step[%s] in either entry_points or post_process", job.StepName)
		}
	}
	return nil
}

func CreateRun(logEntry *log.Entry, run *Run) (string, error) {
	logEntry.Debugf("begin create run:%+v", run)
	err := withTransaction(database.DB, func(tx *gorm.DB) error {
		result := tx.Model(&Run{}).Create(run)
		if result.Error != nil {
			logEntry.Errorf("create run failed. run:%v, error:%s",
				run, result.Error.Error())
			return result.Error
		}
		run.ID = common.PrefixRun + fmt.Sprintf("%06d", run.Pk)
		logEntry.Debugf("created run with pk[%d], runID[%s]", run.Pk, run.ID)
		// update ID
		result = tx.Model(&Run{}).Where("pk = ?", run.Pk).Update("id", run.ID)
		if result.Error != nil {
			logEntry.Errorf("back filling runID failed. pk[%d], error:%v",
				run.Pk, result.Error)
			return result.Error
		}
		return nil
	})

	return run.ID, err
}

func UpdateRunStatus(logEntry *log.Entry, runID, status string) error {
	logEntry.Debugf("begin update run status. runID:%s, status:%s", runID, status)
	tx := database.DB.Model(&Run{}).Where("id = ?", runID).Update("status", status)
	if tx.Error != nil {
		logEntry.Errorf("update run status failed. runID:%s, error:%s",
			runID, tx.Error.Error())
		return tx.Error
	}
	return nil
}

func UpdateRun(logEntry *log.Entry, runID string, run Run) error {
	logEntry.Debugf("begin update run run. runID:%s", runID)
	tx := database.DB.Model(&Run{}).Where("id = ?", runID).Updates(run)
	if tx.Error != nil {
		logEntry.Errorf("update run failed. runID:%s, error:%s",
			runID, tx.Error.Error())
		return tx.Error
	}
	return nil
}

func DeleteRun(logEntry *log.Entry, runID string) error {
	logEntry.Debugf("begin delete run. runID:%s", runID)
	err := withTransaction(database.DB, func(tx *gorm.DB) error {
<<<<<<< HEAD
		result := database.DB.Model(&RunJob{}).Unscoped().Where("run_id = ?", runID).Delete(&RunJob{})
=======
		result := database.DB.Model(&RunJob{}).Where("run_id = ?", runID).Delete(&RunJob{})
>>>>>>> 5cc9979c
		if result.Error != nil {
			logEntry.Errorf("delete run_job before deleting run failed. runID:%s, error:%s",
				runID, result.Error.Error())
			return result.Error
		}
<<<<<<< HEAD
		result = database.DB.Model(&Run{}).Unscoped().Where("id = ?", runID).Delete(&Run{})
=======
		result = database.DB.Model(&Run{}).Where("id = ?", runID).Delete(&Run{})
>>>>>>> 5cc9979c
		if result.Error != nil {
			logEntry.Errorf("delete run failed. runID:%s, error:%s",
				runID, result.Error.Error())
			return result.Error
		}
		return nil
	})
	return err
}

func GetRunByID(logEntry *log.Entry, runID string) (Run, error) {
	logEntry.Debugf("begin get run. runID:%s", runID)
	var run Run
	tx := database.DB.Model(&Run{}).Where("id = ?", runID).First(&run)
	if tx.Error != nil {
		logEntry.Errorf("get run failed. runID:%s, error:%s",
			runID, tx.Error.Error())
		return Run{}, tx.Error
	}
	if err := run.decode(); err != nil {
		return run, err
	}
	return run, nil
}

func ListRun(logEntry *log.Entry, pk int64, maxKeys int, userFilter, fsFilter, runFilter, nameFilter []string) ([]Run, error) {
	logEntry.Debugf("begin list run. ")
	tx := database.DB.Model(&Run{}).Where("pk > ?", pk)
	if len(userFilter) > 0 {
		tx = tx.Where("user_name IN (?)", userFilter)
	}
	if len(fsFilter) > 0 {
		tx = tx.Where("fs_name IN (?)", fsFilter)
	}
	if len(runFilter) > 0 {
		tx = tx.Where("id IN (?)", runFilter)
	}
	if len(nameFilter) > 0 {
		tx = tx.Where("name IN (?)", nameFilter)
	}
	if maxKeys > 0 {
		tx = tx.Limit(maxKeys)
	}
	var runList []Run
	tx = tx.Find(&runList)
	if tx.Error != nil {
		logEntry.Errorf("list run failed. Filters: user{%v}, fs{%v}, run{%v}, name{%v}. error:%s",
			userFilter, fsFilter, runFilter, nameFilter, tx.Error.Error())
		return []Run{}, tx.Error
	}
	for i := range runList {
		if err := runList[i].decode(); err != nil {
			return nil, err
		}
	}
	return runList, nil
}

func GetLastRun(logEntry *log.Entry) (Run, error) {
	logEntry.Debugf("get last run. ")
	run := Run{}
	tx := database.DB.Model(&Run{}).Last(&run)
	if tx.Error != nil {
		logEntry.Errorf("get last run failed. error:%s", tx.Error.Error())
		return Run{}, tx.Error
	}
	if err := run.decode(); err != nil {
		return Run{}, err
	}
	return run, nil
}

func GetRunCount(logEntry *log.Entry) (int64, error) {
	logEntry.Debugf("get run count")
	var count int64
	tx := database.DB.Model(&Run{}).Count(&count)
	if tx.Error != nil {
		logEntry.Errorf("get run count failed. error:%s", tx.Error.Error())
		return 0, tx.Error
	}
	return count, nil
}

func ListRunsByStatus(logEntry *log.Entry, statusList []string) ([]Run, error) {
	logEntry.Debugf("begin list runs by status [%v]", statusList)
	runList := make([]Run, 0)
	tx := database.DB.Model(&Run{}).Where("status IN (?)", statusList).Find(&runList)
	if tx.Error != nil {
		logEntry.Errorf("list runs by status [%v] failed. error:%s", statusList, tx.Error.Error())
		return runList, tx.Error
	}
	for i := range runList {
		if err := runList[i].decode(); err != nil {
			return nil, err
		}
	}
	return runList, nil
}<|MERGE_RESOLUTION|>--- conflicted
+++ resolved
@@ -126,16 +126,11 @@
 }
 
 func (r *Run) validateFailureOptions() {
-<<<<<<< HEAD
-	if r.WorkflowSource.FailureOptions.Strategy == "" && r.FailureOptions.Strategy == "" {
-		r.FailureOptions.Strategy = schema.FailureStrategyFailFast
-=======
 	logger.Logger().Infof("Strategy is %v", r.WorkflowSource.FailureOptions.Strategy)
 	if r.WorkflowSource.FailureOptions.Strategy == "" {
 		r.FailureOptions.Strategy = schema.FailureStrategyFailFast
 	} else {
 		r.FailureOptions.Strategy = r.WorkflowSource.FailureOptions.Strategy
->>>>>>> 5cc9979c
 	}
 }
 
@@ -216,21 +211,13 @@
 func DeleteRun(logEntry *log.Entry, runID string) error {
 	logEntry.Debugf("begin delete run. runID:%s", runID)
 	err := withTransaction(database.DB, func(tx *gorm.DB) error {
-<<<<<<< HEAD
-		result := database.DB.Model(&RunJob{}).Unscoped().Where("run_id = ?", runID).Delete(&RunJob{})
-=======
 		result := database.DB.Model(&RunJob{}).Where("run_id = ?", runID).Delete(&RunJob{})
->>>>>>> 5cc9979c
 		if result.Error != nil {
 			logEntry.Errorf("delete run_job before deleting run failed. runID:%s, error:%s",
 				runID, result.Error.Error())
 			return result.Error
 		}
-<<<<<<< HEAD
-		result = database.DB.Model(&Run{}).Unscoped().Where("id = ?", runID).Delete(&Run{})
-=======
 		result = database.DB.Model(&Run{}).Where("id = ?", runID).Delete(&Run{})
->>>>>>> 5cc9979c
 		if result.Error != nil {
 			logEntry.Errorf("delete run failed. runID:%s, error:%s",
 				runID, result.Error.Error())
