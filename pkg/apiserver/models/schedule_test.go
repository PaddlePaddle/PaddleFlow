/*
Copyright (c) 2021 PaddlePaddle Authors. All Rights Reserve.

Licensed under the Apache License, Version 2.0 (the "License");
you may not use this file except in compliance with the License.
You may obtain a copy of the License at

    http://www.apache.org/licenses/LICENSE-2.0

Unless required by applicable law or agreed to in writing, software
distributed under the License is distributed on an "AS IS" BASIS,
WITHOUT WARRANTIES OR CONDITIONS OF ANY KIND, either express or implied.
See the License for the specific language governing permissions and
limitations under the License.
*/

package models

import (
	"database/sql"
	"fmt"
	"io/ioutil"
	"testing"
	"time"

	log "github.com/sirupsen/logrus"
	"github.com/stretchr/testify/assert"
)

const (
	MockRootUser   = "root"
	MockNormalUser = "user1"
	MockFsName     = "mockFs"
	MockFsID       = "root-mockFs"

	runDagYamlPath = "../controller/pipeline/testcase/run_dag.yaml"
	runYamlPath    = "../controller/pipeline/testcase/run.yaml"
)

<<<<<<< HEAD
func loadCase(casePath string) []byte {
	data, err := ioutil.ReadFile(casePath)
	if err != nil {
		fmt.Println("File reading error", err)
		return []byte{}
	}
	return data
}

func insertPipeline(t *testing.T, logEntry *log.Entry) (pplID1, pplID2, pplDetailID1, pplDetailID2 string) {
=======
func insertPipeline(t *testing.T, logEntry *log.Entry) (pplID1, pplID2, pplVersionID1, pplVersionID2 string) {
>>>>>>> b0481bef
	ppl1 := Pipeline{
		Name:     "ppl1",
		Desc:     "ppl1",
		UserName: "user1",
	}
<<<<<<< HEAD
	dagYamlStr := string(loadCase(runDagYamlPath))
	pplDetail1 := PipelineDetail{
=======
	pplVersion1 := PipelineVersion{
>>>>>>> b0481bef
		FsID:         "user1-fsname",
		FsName:       "fsname",
		YamlPath:     "./run.yml",
		PipelineYaml: dagYamlStr,
		PipelineMd5:  "md5_1",
		UserName:     "user1",
	}

	yamlStr := string(loadCase(runYamlPath))
	ppl2 := Pipeline{
		Name:     "ppl2",
		Desc:     "ppl2",
		UserName: "root",
	}
	pplVersion2 := PipelineVersion{
		FsID:         "root-fsname2",
		FsName:       "fsname2",
		YamlPath:     "./run.yml",
		PipelineYaml: yamlStr,
		PipelineMd5:  "md5_2",
		UserName:     "root",
	}

	var err error
	pplID1, pplVersionID1, err = CreatePipeline(logEntry, &ppl1, &pplVersion1)
	assert.Nil(t, err)
	assert.Equal(t, ppl1.Pk, int64(1))
	assert.Equal(t, pplID1, ppl1.ID)
	assert.Equal(t, pplID1, "ppl-000001")

	assert.Equal(t, pplVersion1.Pk, int64(1))
	assert.Equal(t, pplVersionID1, pplVersion1.ID)
	assert.Equal(t, pplVersionID1, "1")
	assert.Equal(t, pplVersion1.PipelineID, ppl1.ID)

	pplID2, pplVersionID2, err = CreatePipeline(logEntry, &ppl2, &pplVersion2)
	assert.Nil(t, err)
	assert.Equal(t, ppl2.Pk, int64(2))
	assert.Equal(t, pplID2, ppl2.ID)
	assert.Equal(t, pplID2, "ppl-000002")

	assert.Equal(t, pplVersion2.Pk, int64(2))
	assert.Equal(t, pplVersionID2, pplVersion2.ID)
	assert.Equal(t, pplVersionID2, "1")
	assert.Equal(t, pplVersion2.PipelineID, ppl2.ID)

	return pplID1, pplID2, pplVersionID1, pplVersionID2
}

// ------ job / fs模块需要的函数 ------
func TestGetUsedFsIDs(t *testing.T) {
	initMockDB()
	logEntry := log.WithFields(log.Fields{})
<<<<<<< HEAD
	pplID1, pplID2, pplDetailID1, pplDetailID2 := insertPipeline(t, logEntry)

	schedule := Schedule{
		ID:               "", // to be back filled according to db pk
		Name:             "schedule1",
		Desc:             "schedule1",
		PipelineID:       pplID1,
		PipelineDetailID: pplDetailID1,
		UserName:         MockRootUser,
		Crontab:          "*/5 * * * *",
		Options:          "{}",
		Status:           ScheduleStatusRunning,
		StartAt:          sql.NullTime{},
		EndAt:            sql.NullTime{},
		NextRunAt:        time.Now(),
=======
	pplID1, _, pplVersionID1, _ := insertPipeline(t, logEntry)

	fsConfig := FsConfig{FsName: "fsname", Username: "user1"}
	StrFsConfig, err := fsConfig.Encode(logEntry)
	assert.Nil(t, err)

	schedule := Schedule{
		ID:                "", // to be back filled according to db pk
		Name:              "schedule1",
		Desc:              "schedule1",
		PipelineID:        pplID1,
		PipelineVersionID: pplVersionID1,
		UserName:          MockRootUser,
		FsConfig:          StrFsConfig,
		Crontab:           "*/5 * * * *",
		Options:           "{}",
		Status:            ScheduleStatusRunning,
		StartAt:           sql.NullTime{},
		EndAt:             sql.NullTime{},
		NextRunAt:         time.Now(),
>>>>>>> b0481bef
	}

	// 创建schedule前，查询返回为空
	fsIDMap, err := ScheduleUsedFsIDs()
	assert.Nil(t, err)
	assert.Equal(t, 0, len(fsIDMap))

	// 创建 running 状态的schedule
	schedID, err := CreateSchedule(logEntry, schedule)
	assert.Nil(t, err)
	assert.Equal(t, "schedule-000001", schedID)

	fsIDMap, err = ScheduleUsedFsIDs()
	assert.Nil(t, err)
	assert.Equal(t, 2, len(fsIDMap))
	print(fsIDMap)

	schedule.PipelineDetailID = pplDetailID2
	schedule.PipelineID = pplID2

	schedID, err = CreateSchedule(logEntry, schedule)
	assert.Nil(t, err)
	assert.Equal(t, schedID, "schedule-000002")

	fsIDMap, err = ScheduleUsedFsIDs()
	assert.Nil(t, err)
	assert.Equal(t, 3, len(fsIDMap))
	print(fsIDMap)

	// 创建 success 状态的schedule
	schedule.Status = ScheduleStatusSuccess
	schedID, err = CreateSchedule(logEntry, schedule)
	assert.Nil(t, err)
	assert.Equal(t, schedID, "schedule-000003")

	fsIDMap, err = ScheduleUsedFsIDs()
	assert.Nil(t, err)
	assert.Equal(t, 3, len(fsIDMap))

	// 创建 failed 状态的schedule
	schedule.Status = ScheduleStatusFailed
	schedID, err = CreateSchedule(logEntry, schedule)
	assert.Nil(t, err)
	assert.Equal(t, schedID, "schedule-000004")

	fsIDMap, err = ScheduleUsedFsIDs()
	assert.Nil(t, err)
	assert.Equal(t, 3, len(fsIDMap))

	// 创建 terminated 状态的schedule
	schedule.Status = ScheduleStatusTerminated
	schedID, err = CreateSchedule(logEntry, schedule)
	assert.Nil(t, err)
	assert.Equal(t, schedID, "schedule-000005")

	fsIDMap, err = ScheduleUsedFsIDs()
	assert.Nil(t, err)
<<<<<<< HEAD
	assert.Equal(t, 3, len(fsIDMap))
}

// ------ 周期调度逻辑需要的函数 ------

// 测试创建schedule catchup 参数
func TestCatchup(t *testing.T) {
	initMockDB()
	logEntry := log.WithFields(log.Fields{})
	pplID1, _, pplDetailID1, _ := insertPipeline(t, logEntry)

	schedule := Schedule{
		ID:               "", // to be back filled according to db pk
		Name:             "schedule1",
		Desc:             "schedule1",
		PipelineID:       pplID1,
		PipelineDetailID: pplDetailID1,
		UserName:         "user1",
		Crontab:          "*/5 * * * *",
		Options:          "{}",
		Status:           ScheduleStatusRunning,
		StartAt:          sql.NullTime{},
		EndAt:            sql.NullTime{},
		NextRunAt:        time.Now(),
	}
	schedID, err := CreateSchedule(logEntry, schedule)
	assert.Nil(t, err)
	assert.Equal(t, schedID, "schedule-000001")

	cronSchedule, err := cron.ParseStandard(schedule.Crontab)
	assert.Nil(t, err)

	// test list
	checkCatchup := false
	killMap, execMap, nextWakeupTime, err := GetAvailableSchedule(logEntry, checkCatchup)
	assert.Nil(t, err)
	assert.Equal(t, len(killMap), 0)
	assert.Equal(t, len(execMap), 1)
	assert.Equal(t, nextWakeupTime.Equal(cronSchedule.Next(schedule.NextRunAt)), true)
	println("\n")

	// checkCatchup设置为true，同时catchup设置为true，最终结果跟checkCatchup设置为false一致
	err = DeleteSchedule(logEntry, schedID)
	assert.Nil(t, err)

	catchup := true
	expire_interval := 0
	concurrency := 0
	concurrencyPolicy := ConcurrencyPolicySuspend
	scheduleOptions, err := NewScheduleOptions(logEntry, catchup, expire_interval, concurrency, concurrencyPolicy)
	assert.Nil(t, err)

	schedule.Options, err = scheduleOptions.Encode(logEntry)
	assert.Nil(t, err)

	schedule.NextRunAt = time.Now()
	schedID, err = CreateSchedule(logEntry, schedule)
	assert.Nil(t, err)
	assert.Equal(t, schedID, "schedule-000002")

	checkCatchup = true
	killMap, execMap, nextWakeupTime, err = GetAvailableSchedule(logEntry, checkCatchup)
	assert.Nil(t, err)
	assert.Equal(t, len(killMap), 0)
	assert.Equal(t, len(execMap), 1)
	assert.Equal(t, nextWakeupTime.Equal(cronSchedule.Next(schedule.NextRunAt)), true)
	println("\n")

	// checkCatchup设置为true，同时catchup设置为false
	err = DeleteSchedule(logEntry, schedID)
	assert.Nil(t, err)

	catchup = false
	expire_interval = 0
	concurrency = 0
	concurrencyPolicy = ConcurrencyPolicySuspend
	scheduleOptions, err = NewScheduleOptions(logEntry, catchup, expire_interval, concurrency, concurrencyPolicy)
	assert.Nil(t, err)

	schedule.Options, err = scheduleOptions.Encode(logEntry)
	assert.Nil(t, err)

	schedule.NextRunAt = time.Now()
	schedID, err = CreateSchedule(logEntry, schedule)
	assert.Nil(t, err)
	assert.Equal(t, schedID, "schedule-000003")

	checkCatchup = true
	killMap, execMap, nextWakeupTime, err = GetAvailableSchedule(logEntry, checkCatchup)
	assert.Nil(t, err)
	assert.Equal(t, len(killMap), 0)
	assert.Equal(t, len(execMap), 0)
	assert.Equal(t, nextWakeupTime.Equal(cronSchedule.Next(schedule.NextRunAt)), true)
	println("\n")
}

// 测试创建schedule expire interval 参数
func TestExpireInterval(t *testing.T) {
	initMockDB()
	logEntry := log.WithFields(log.Fields{})
	pplID1, _, pplDetailID1, _ := insertPipeline(t, logEntry)

	// 开启catchup，设置expireinterval = 60s（1min）, 同时设置开始的 NextRunAt 为 2min前，周期频率为1/min
	// 有两次nextRunAt会被校验，最终第一次会被过滤掉，只有第二次才会被加进execMap
	duration, err := time.ParseDuration("-2m")
	assert.Nil(t, err)

	catchup := true
	expire_interval := 60
	concurrency := 0
	concurrencyPolicy := ConcurrencyPolicySuspend
	scheduleOptions, err := NewScheduleOptions(logEntry, catchup, expire_interval, concurrency, concurrencyPolicy)
	assert.Nil(t, err)

	strOptions, err := scheduleOptions.Encode(logEntry)
	assert.Nil(t, err)

	schedule := Schedule{
		ID:               "", // to be backfilled according to db pk
		Name:             "schedule1",
		Desc:             "schedule1",
		PipelineID:       pplID1,
		PipelineDetailID: pplDetailID1,
		UserName:         "user1",
		Crontab:          "*/1 * * * *",
		Options:          strOptions,
		Status:           ScheduleStatusRunning,
		StartAt:          sql.NullTime{},
		EndAt:            sql.NullTime{},
		NextRunAt:        time.Now().Add(duration),
	}
	log.Infof("start nextRunAt: %s", schedule.NextRunAt.Format("2006-01-02 15:04:05"))
	schedID, err := CreateSchedule(logEntry, schedule)
	assert.Nil(t, err)
	assert.Equal(t, schedID, "schedule-000001")

	cronSchedule, err := cron.ParseStandard(schedule.Crontab)
	assert.Nil(t, err)

	// test list
	checkCatchup := false
	killMap, execMap, nextWakeupTime, err := GetAvailableSchedule(logEntry, checkCatchup)
	assert.Nil(t, err)
	assert.Equal(t, len(killMap), 0)
	assert.Equal(t, len(execMap), 1)
	assert.Equal(t, len(execMap["schedule-000001"]), 1)
	nextRunAt := cronSchedule.Next(cronSchedule.Next(schedule.NextRunAt))
	assert.Equal(t, execMap["schedule-000001"][0].Equal(nextRunAt), true)
	nextRunAt = cronSchedule.Next(nextRunAt)
	assert.Equal(t, nextWakeupTime.Equal(nextRunAt), true)

	log.Infof("execMap of schedule1 %v", execMap["schedule-000001"])
	log.Infof("nextWakeupTime: %s, nextRunAt: %s", (*&nextWakeupTime).Format("2006-01-02 15:04:05"), nextRunAt.Format("2006-01-02 15:04:05"))
	println("\n")
}

// 测试创建schedule concurrency, 以及concurrencyPolicy 参数
func TestConcurrency(t *testing.T) {
	initMockDB()
	logEntry := log.WithFields(log.Fields{})
	pplID1, _, pplDetailID1, _ := insertPipeline(t, logEntry)

	// 开启catchup，设置expireinterval = 0（没有expire限制）, 同时设置开始的 NextRunAt 为 2min前，周期频率为1/min
	// concurrency = 1，且policy = suspend，所以只校验一次nextRunAt，并被加入execMap
	duration, err := time.ParseDuration("-2m")
	assert.Nil(t, err)

	catchup := true
	expire_interval := 0
	concurrency := 1
	concurrencyPolicy := ConcurrencyPolicySuspend
	scheduleOptions, err := NewScheduleOptions(logEntry, catchup, expire_interval, concurrency, concurrencyPolicy)
	assert.Nil(t, err)

	strOptions, err := scheduleOptions.Encode(logEntry)
	assert.Nil(t, err)

	schedule := Schedule{
		ID:               "", // to be back filled according to db pk
		Name:             "schedule1",
		Desc:             "schedule1",
		PipelineID:       pplID1,
		PipelineDetailID: pplDetailID1,
		UserName:         "user1",
		Crontab:          "*/1 * * * *",
		Options:          strOptions,
		Status:           ScheduleStatusRunning,
		StartAt:          sql.NullTime{},
		EndAt:            sql.NullTime{},
		NextRunAt:        time.Now().Add(duration),
	}
	log.Infof("start nextRunAt: %s", schedule.NextRunAt.Format("2006-01-02 15:04:05"))
	schedID, err := CreateSchedule(logEntry, schedule)
	assert.Nil(t, err)
	assert.Equal(t, schedID, "schedule-000001")

	cronSchedule, err := cron.ParseStandard(schedule.Crontab)
	assert.Nil(t, err)

	checkCatchup := false
	killMap, execMap, nextWakeupTime, err := GetAvailableSchedule(logEntry, checkCatchup)
	assert.Nil(t, err)
	assert.Equal(t, len(killMap), 0)
	assert.Equal(t, len(execMap), 1)
	assert.Equal(t, len(execMap[schedID]), 1)
	nextRunAt := cronSchedule.Next(schedule.NextRunAt)
	assert.Nil(t, nextWakeupTime)

	log.Infof("execMap of schedule1 %v", execMap[schedID])
	log.Infof("nextRunAt: %s", nextRunAt.Format("2006-01-02 15:04:05"))
	println("\n")

	// 将concurrency设置为10，足够大，concurrencyPolicy设置为suspend，所有到时间的都会被执行
	err = DeleteSchedule(logEntry, schedID)
	assert.Nil(t, err)

	concurrency = 10
	scheduleOptions, err = NewScheduleOptions(logEntry, catchup, expire_interval, concurrency, concurrencyPolicy)
	assert.Nil(t, err)

	schedule.Options, err = scheduleOptions.Encode(logEntry)
	assert.Nil(t, err)

	schedule.NextRunAt = time.Now().Add(duration)
	schedID, err = CreateSchedule(logEntry, schedule)
	assert.Nil(t, err)
	assert.Equal(t, schedID, "schedule-000002")

	checkCatchup = false
	killMap, execMap, nextWakeupTime, err = GetAvailableSchedule(logEntry, checkCatchup)
	assert.Nil(t, err)
	assert.Equal(t, len(killMap), 0)
	assert.Equal(t, len(execMap), 1)
	assert.Equal(t, len(execMap[schedID]), 3)
	nextRunAt = cronSchedule.Next(cronSchedule.Next(cronSchedule.Next(schedule.NextRunAt)))
	assert.NotNil(t, nextWakeupTime)
	assert.Equal(t, nextWakeupTime.Equal(nextRunAt), true)

	log.Infof("execMap of schedule1 %v", execMap[schedID])
	log.Infof("nextWakeupTime: %s, nextRunAt: %s", (*&nextWakeupTime).Format("2006-01-02 15:04:05"), nextRunAt.Format("2006-01-02 15:04:05"))
	println("\n")

	// 将concurrency设置为1，concurrencyPolicy设置为skip
	// 只有第一个到期任务会被执行，后面的都会被skip掉，而且nextRunAt会更新到第一个以后的时间
	err = DeleteSchedule(logEntry, schedID)
	assert.Nil(t, err)

	concurrency = 1
	concurrencyPolicy = ConcurrencyPolicySkip
	scheduleOptions, err = NewScheduleOptions(logEntry, catchup, expire_interval, concurrency, concurrencyPolicy)
	assert.Nil(t, err)

	schedule.Options, err = scheduleOptions.Encode(logEntry)
	assert.Nil(t, err)

	schedule.NextRunAt = time.Now().Add(duration)
	schedID, err = CreateSchedule(logEntry, schedule)
	assert.Nil(t, err)
	assert.Equal(t, schedID, "schedule-000003")

	checkCatchup = false
	killMap, execMap, nextWakeupTime, err = GetAvailableSchedule(logEntry, checkCatchup)
	assert.Nil(t, err)
	assert.Equal(t, len(killMap), 0)
	assert.Equal(t, len(execMap), 1)
	assert.Equal(t, len(execMap[schedID]), 1)
	nextRunAt = cronSchedule.Next(cronSchedule.Next(cronSchedule.Next(schedule.NextRunAt)))
	assert.NotNil(t, nextWakeupTime)
	assert.Equal(t, nextWakeupTime.Equal(nextRunAt), true)

	log.Infof("execMap of schedule1 %v", execMap[schedID])
	log.Infof("nextWakeupTime: %s, nextRunAt: %s", (*&nextWakeupTime).Format("2006-01-02 15:04:05"), nextRunAt.Format("2006-01-02 15:04:05"))
	println("\n")

	// 将concurrency设置为1，concurrencyPolicy设置为replace
	// 只有最后一个到期任务会被执行，前面的都会被skip掉，而且nextRunAt会更新到第一个以后的时间
	err = DeleteSchedule(logEntry, schedID)
	assert.Nil(t, err)

	concurrency = 1
	concurrencyPolicy = ConcurrencyPolicyReplace
	scheduleOptions, err = NewScheduleOptions(logEntry, catchup, expire_interval, concurrency, concurrencyPolicy)
	assert.Nil(t, err)

	schedule.Options, err = scheduleOptions.Encode(logEntry)
	assert.Nil(t, err)

	schedule.NextRunAt = time.Now().Add(duration)
	schedID, err = CreateSchedule(logEntry, schedule)
	assert.Nil(t, err)
	assert.Equal(t, schedID, "schedule-000004")

	checkCatchup = false
	killMap, execMap, nextWakeupTime, err = GetAvailableSchedule(logEntry, checkCatchup)
	assert.Nil(t, err)
	assert.Equal(t, len(killMap), 0)
	assert.Equal(t, len(execMap), 1)
	assert.Equal(t, len(execMap[schedID]), 1)
	nextRunAt = cronSchedule.Next(cronSchedule.Next(cronSchedule.Next(schedule.NextRunAt)))
	assert.NotNil(t, nextWakeupTime)
	assert.Equal(t, nextWakeupTime.Equal(nextRunAt), true)

	log.Infof("execMap of schedule1 %v", execMap[schedID])
	log.Infof("nextWakeupTime: %s, nextRunAt: %s", (*&nextWakeupTime).Format("2006-01-02 15:04:05"), nextRunAt.Format("2006-01-02 15:04:05"))
	println("\n")

	// 带测试：concurrencyPolicy是replace，而且有运行中的任务
}

// 测试创建schedule endtime 参数
// 此处不测试starttime参数，因为start time只用于create schedule时，确定nextRunAt的值，该功能在createSchedule会测试
func TestScheduleTime(t *testing.T) {
	initMockDB()
	logEntry := log.WithFields(log.Fields{})
	pplID1, _, pplDetailID1, _ := insertPipeline(t, logEntry)

	// 开启catchup，设置expireinterval = 0（没有expire限制）,
	// concurrency = 0，且policy = suspend，即没有concurrency限制
	// 同时设置开始的 NextRunAt 为 2min前，周期频率为1/min
	NextRunAtDuration, err := time.ParseDuration("-2m")
	assert.Nil(t, err)

	endTimeDuration, err := time.ParseDuration("-1m")
	assert.Nil(t, err)

	catchup := true
	expire_interval := 0
	concurrency := 0
	concurrencyPolicy := ConcurrencyPolicySuspend
	scheduleOptions, err := NewScheduleOptions(logEntry, catchup, expire_interval, concurrency, concurrencyPolicy)
	assert.Nil(t, err)

	strOptions, err := scheduleOptions.Encode(logEntry)
	assert.Nil(t, err)

	schedule := Schedule{
		ID:               "", // to be back filled according to db pk
		Name:             "schedule1",
		Desc:             "schedule1",
		PipelineID:       pplID1,
		PipelineDetailID: pplDetailID1,
		UserName:         "user1",
		Crontab:          "*/1 * * * *",
		Options:          strOptions,
		Status:           ScheduleStatusRunning,
		StartAt:          sql.NullTime{},
		EndAt:            sql.NullTime{Time: time.Now().Add(endTimeDuration), Valid: true},
		NextRunAt:        time.Now().Add(NextRunAtDuration),
	}
	log.Infof("start nextRunAt: %s", schedule.NextRunAt.Format("2006-01-02 15:04:05"))
	log.Infof("start endTime: %s", schedule.EndAt.Time.Format("2006-01-02 15:04:05"))
	schedID, err := CreateSchedule(logEntry, schedule)
	assert.Nil(t, err)
	assert.Equal(t, schedID, "schedule-000001")

	cronSchedule, err := cron.ParseStandard(schedule.Crontab)
	assert.Nil(t, err)

	checkCatchup := false
	killMap, execMap, nextWakeupTime, err := GetAvailableSchedule(logEntry, checkCatchup)
	assert.Nil(t, err)
	assert.Equal(t, len(killMap), 0)
	assert.Equal(t, len(execMap), 1)
	assert.Equal(t, len(execMap[schedID]), 2)
	nextRunAt := cronSchedule.Next(cronSchedule.Next(schedule.NextRunAt))
	assert.Nil(t, nextWakeupTime)

	log.Infof("execMap of schedule1 %v", execMap[schedID])
	log.Infof("nextRunAt: %s", nextRunAt.Format("2006-01-02 15:04:05"))
	println("\n")

	schedule, err = GetSchedule(logEntry, schedID)
	assert.Nil(t, err)
	assert.Equal(t, schedule.Status, ScheduleStatusSuccess)
=======
	assert.Equal(t, 2, len(fsIDMap))
>>>>>>> b0481bef
}<|MERGE_RESOLUTION|>--- conflicted
+++ resolved
@@ -37,7 +37,6 @@
 	runYamlPath    = "../controller/pipeline/testcase/run.yaml"
 )
 
-<<<<<<< HEAD
 func loadCase(casePath string) []byte {
 	data, err := ioutil.ReadFile(casePath)
 	if err != nil {
@@ -47,21 +46,14 @@
 	return data
 }
 
-func insertPipeline(t *testing.T, logEntry *log.Entry) (pplID1, pplID2, pplDetailID1, pplDetailID2 string) {
-=======
 func insertPipeline(t *testing.T, logEntry *log.Entry) (pplID1, pplID2, pplVersionID1, pplVersionID2 string) {
->>>>>>> b0481bef
 	ppl1 := Pipeline{
 		Name:     "ppl1",
 		Desc:     "ppl1",
 		UserName: "user1",
 	}
-<<<<<<< HEAD
 	dagYamlStr := string(loadCase(runDagYamlPath))
-	pplDetail1 := PipelineDetail{
-=======
 	pplVersion1 := PipelineVersion{
->>>>>>> b0481bef
 		FsID:         "user1-fsname",
 		FsName:       "fsname",
 		YamlPath:     "./run.yml",
@@ -115,15 +107,14 @@
 func TestGetUsedFsIDs(t *testing.T) {
 	initMockDB()
 	logEntry := log.WithFields(log.Fields{})
-<<<<<<< HEAD
-	pplID1, pplID2, pplDetailID1, pplDetailID2 := insertPipeline(t, logEntry)
+	pplID1, pplID2, pplVersionID1, pplVersionID2 := insertPipeline(t, logEntry)
 
 	schedule := Schedule{
 		ID:               "", // to be back filled according to db pk
 		Name:             "schedule1",
 		Desc:             "schedule1",
 		PipelineID:       pplID1,
-		PipelineDetailID: pplDetailID1,
+		PipelineDetailID: pplVersionID1,
 		UserName:         MockRootUser,
 		Crontab:          "*/5 * * * *",
 		Options:          "{}",
@@ -131,28 +122,6 @@
 		StartAt:          sql.NullTime{},
 		EndAt:            sql.NullTime{},
 		NextRunAt:        time.Now(),
-=======
-	pplID1, _, pplVersionID1, _ := insertPipeline(t, logEntry)
-
-	fsConfig := FsConfig{FsName: "fsname", Username: "user1"}
-	StrFsConfig, err := fsConfig.Encode(logEntry)
-	assert.Nil(t, err)
-
-	schedule := Schedule{
-		ID:                "", // to be back filled according to db pk
-		Name:              "schedule1",
-		Desc:              "schedule1",
-		PipelineID:        pplID1,
-		PipelineVersionID: pplVersionID1,
-		UserName:          MockRootUser,
-		FsConfig:          StrFsConfig,
-		Crontab:           "*/5 * * * *",
-		Options:           "{}",
-		Status:            ScheduleStatusRunning,
-		StartAt:           sql.NullTime{},
-		EndAt:             sql.NullTime{},
-		NextRunAt:         time.Now(),
->>>>>>> b0481bef
 	}
 
 	// 创建schedule前，查询返回为空
@@ -210,382 +179,5 @@
 
 	fsIDMap, err = ScheduleUsedFsIDs()
 	assert.Nil(t, err)
-<<<<<<< HEAD
 	assert.Equal(t, 3, len(fsIDMap))
-}
-
-// ------ 周期调度逻辑需要的函数 ------
-
-// 测试创建schedule catchup 参数
-func TestCatchup(t *testing.T) {
-	initMockDB()
-	logEntry := log.WithFields(log.Fields{})
-	pplID1, _, pplDetailID1, _ := insertPipeline(t, logEntry)
-
-	schedule := Schedule{
-		ID:               "", // to be back filled according to db pk
-		Name:             "schedule1",
-		Desc:             "schedule1",
-		PipelineID:       pplID1,
-		PipelineDetailID: pplDetailID1,
-		UserName:         "user1",
-		Crontab:          "*/5 * * * *",
-		Options:          "{}",
-		Status:           ScheduleStatusRunning,
-		StartAt:          sql.NullTime{},
-		EndAt:            sql.NullTime{},
-		NextRunAt:        time.Now(),
-	}
-	schedID, err := CreateSchedule(logEntry, schedule)
-	assert.Nil(t, err)
-	assert.Equal(t, schedID, "schedule-000001")
-
-	cronSchedule, err := cron.ParseStandard(schedule.Crontab)
-	assert.Nil(t, err)
-
-	// test list
-	checkCatchup := false
-	killMap, execMap, nextWakeupTime, err := GetAvailableSchedule(logEntry, checkCatchup)
-	assert.Nil(t, err)
-	assert.Equal(t, len(killMap), 0)
-	assert.Equal(t, len(execMap), 1)
-	assert.Equal(t, nextWakeupTime.Equal(cronSchedule.Next(schedule.NextRunAt)), true)
-	println("\n")
-
-	// checkCatchup设置为true，同时catchup设置为true，最终结果跟checkCatchup设置为false一致
-	err = DeleteSchedule(logEntry, schedID)
-	assert.Nil(t, err)
-
-	catchup := true
-	expire_interval := 0
-	concurrency := 0
-	concurrencyPolicy := ConcurrencyPolicySuspend
-	scheduleOptions, err := NewScheduleOptions(logEntry, catchup, expire_interval, concurrency, concurrencyPolicy)
-	assert.Nil(t, err)
-
-	schedule.Options, err = scheduleOptions.Encode(logEntry)
-	assert.Nil(t, err)
-
-	schedule.NextRunAt = time.Now()
-	schedID, err = CreateSchedule(logEntry, schedule)
-	assert.Nil(t, err)
-	assert.Equal(t, schedID, "schedule-000002")
-
-	checkCatchup = true
-	killMap, execMap, nextWakeupTime, err = GetAvailableSchedule(logEntry, checkCatchup)
-	assert.Nil(t, err)
-	assert.Equal(t, len(killMap), 0)
-	assert.Equal(t, len(execMap), 1)
-	assert.Equal(t, nextWakeupTime.Equal(cronSchedule.Next(schedule.NextRunAt)), true)
-	println("\n")
-
-	// checkCatchup设置为true，同时catchup设置为false
-	err = DeleteSchedule(logEntry, schedID)
-	assert.Nil(t, err)
-
-	catchup = false
-	expire_interval = 0
-	concurrency = 0
-	concurrencyPolicy = ConcurrencyPolicySuspend
-	scheduleOptions, err = NewScheduleOptions(logEntry, catchup, expire_interval, concurrency, concurrencyPolicy)
-	assert.Nil(t, err)
-
-	schedule.Options, err = scheduleOptions.Encode(logEntry)
-	assert.Nil(t, err)
-
-	schedule.NextRunAt = time.Now()
-	schedID, err = CreateSchedule(logEntry, schedule)
-	assert.Nil(t, err)
-	assert.Equal(t, schedID, "schedule-000003")
-
-	checkCatchup = true
-	killMap, execMap, nextWakeupTime, err = GetAvailableSchedule(logEntry, checkCatchup)
-	assert.Nil(t, err)
-	assert.Equal(t, len(killMap), 0)
-	assert.Equal(t, len(execMap), 0)
-	assert.Equal(t, nextWakeupTime.Equal(cronSchedule.Next(schedule.NextRunAt)), true)
-	println("\n")
-}
-
-// 测试创建schedule expire interval 参数
-func TestExpireInterval(t *testing.T) {
-	initMockDB()
-	logEntry := log.WithFields(log.Fields{})
-	pplID1, _, pplDetailID1, _ := insertPipeline(t, logEntry)
-
-	// 开启catchup，设置expireinterval = 60s（1min）, 同时设置开始的 NextRunAt 为 2min前，周期频率为1/min
-	// 有两次nextRunAt会被校验，最终第一次会被过滤掉，只有第二次才会被加进execMap
-	duration, err := time.ParseDuration("-2m")
-	assert.Nil(t, err)
-
-	catchup := true
-	expire_interval := 60
-	concurrency := 0
-	concurrencyPolicy := ConcurrencyPolicySuspend
-	scheduleOptions, err := NewScheduleOptions(logEntry, catchup, expire_interval, concurrency, concurrencyPolicy)
-	assert.Nil(t, err)
-
-	strOptions, err := scheduleOptions.Encode(logEntry)
-	assert.Nil(t, err)
-
-	schedule := Schedule{
-		ID:               "", // to be backfilled according to db pk
-		Name:             "schedule1",
-		Desc:             "schedule1",
-		PipelineID:       pplID1,
-		PipelineDetailID: pplDetailID1,
-		UserName:         "user1",
-		Crontab:          "*/1 * * * *",
-		Options:          strOptions,
-		Status:           ScheduleStatusRunning,
-		StartAt:          sql.NullTime{},
-		EndAt:            sql.NullTime{},
-		NextRunAt:        time.Now().Add(duration),
-	}
-	log.Infof("start nextRunAt: %s", schedule.NextRunAt.Format("2006-01-02 15:04:05"))
-	schedID, err := CreateSchedule(logEntry, schedule)
-	assert.Nil(t, err)
-	assert.Equal(t, schedID, "schedule-000001")
-
-	cronSchedule, err := cron.ParseStandard(schedule.Crontab)
-	assert.Nil(t, err)
-
-	// test list
-	checkCatchup := false
-	killMap, execMap, nextWakeupTime, err := GetAvailableSchedule(logEntry, checkCatchup)
-	assert.Nil(t, err)
-	assert.Equal(t, len(killMap), 0)
-	assert.Equal(t, len(execMap), 1)
-	assert.Equal(t, len(execMap["schedule-000001"]), 1)
-	nextRunAt := cronSchedule.Next(cronSchedule.Next(schedule.NextRunAt))
-	assert.Equal(t, execMap["schedule-000001"][0].Equal(nextRunAt), true)
-	nextRunAt = cronSchedule.Next(nextRunAt)
-	assert.Equal(t, nextWakeupTime.Equal(nextRunAt), true)
-
-	log.Infof("execMap of schedule1 %v", execMap["schedule-000001"])
-	log.Infof("nextWakeupTime: %s, nextRunAt: %s", (*&nextWakeupTime).Format("2006-01-02 15:04:05"), nextRunAt.Format("2006-01-02 15:04:05"))
-	println("\n")
-}
-
-// 测试创建schedule concurrency, 以及concurrencyPolicy 参数
-func TestConcurrency(t *testing.T) {
-	initMockDB()
-	logEntry := log.WithFields(log.Fields{})
-	pplID1, _, pplDetailID1, _ := insertPipeline(t, logEntry)
-
-	// 开启catchup，设置expireinterval = 0（没有expire限制）, 同时设置开始的 NextRunAt 为 2min前，周期频率为1/min
-	// concurrency = 1，且policy = suspend，所以只校验一次nextRunAt，并被加入execMap
-	duration, err := time.ParseDuration("-2m")
-	assert.Nil(t, err)
-
-	catchup := true
-	expire_interval := 0
-	concurrency := 1
-	concurrencyPolicy := ConcurrencyPolicySuspend
-	scheduleOptions, err := NewScheduleOptions(logEntry, catchup, expire_interval, concurrency, concurrencyPolicy)
-	assert.Nil(t, err)
-
-	strOptions, err := scheduleOptions.Encode(logEntry)
-	assert.Nil(t, err)
-
-	schedule := Schedule{
-		ID:               "", // to be back filled according to db pk
-		Name:             "schedule1",
-		Desc:             "schedule1",
-		PipelineID:       pplID1,
-		PipelineDetailID: pplDetailID1,
-		UserName:         "user1",
-		Crontab:          "*/1 * * * *",
-		Options:          strOptions,
-		Status:           ScheduleStatusRunning,
-		StartAt:          sql.NullTime{},
-		EndAt:            sql.NullTime{},
-		NextRunAt:        time.Now().Add(duration),
-	}
-	log.Infof("start nextRunAt: %s", schedule.NextRunAt.Format("2006-01-02 15:04:05"))
-	schedID, err := CreateSchedule(logEntry, schedule)
-	assert.Nil(t, err)
-	assert.Equal(t, schedID, "schedule-000001")
-
-	cronSchedule, err := cron.ParseStandard(schedule.Crontab)
-	assert.Nil(t, err)
-
-	checkCatchup := false
-	killMap, execMap, nextWakeupTime, err := GetAvailableSchedule(logEntry, checkCatchup)
-	assert.Nil(t, err)
-	assert.Equal(t, len(killMap), 0)
-	assert.Equal(t, len(execMap), 1)
-	assert.Equal(t, len(execMap[schedID]), 1)
-	nextRunAt := cronSchedule.Next(schedule.NextRunAt)
-	assert.Nil(t, nextWakeupTime)
-
-	log.Infof("execMap of schedule1 %v", execMap[schedID])
-	log.Infof("nextRunAt: %s", nextRunAt.Format("2006-01-02 15:04:05"))
-	println("\n")
-
-	// 将concurrency设置为10，足够大，concurrencyPolicy设置为suspend，所有到时间的都会被执行
-	err = DeleteSchedule(logEntry, schedID)
-	assert.Nil(t, err)
-
-	concurrency = 10
-	scheduleOptions, err = NewScheduleOptions(logEntry, catchup, expire_interval, concurrency, concurrencyPolicy)
-	assert.Nil(t, err)
-
-	schedule.Options, err = scheduleOptions.Encode(logEntry)
-	assert.Nil(t, err)
-
-	schedule.NextRunAt = time.Now().Add(duration)
-	schedID, err = CreateSchedule(logEntry, schedule)
-	assert.Nil(t, err)
-	assert.Equal(t, schedID, "schedule-000002")
-
-	checkCatchup = false
-	killMap, execMap, nextWakeupTime, err = GetAvailableSchedule(logEntry, checkCatchup)
-	assert.Nil(t, err)
-	assert.Equal(t, len(killMap), 0)
-	assert.Equal(t, len(execMap), 1)
-	assert.Equal(t, len(execMap[schedID]), 3)
-	nextRunAt = cronSchedule.Next(cronSchedule.Next(cronSchedule.Next(schedule.NextRunAt)))
-	assert.NotNil(t, nextWakeupTime)
-	assert.Equal(t, nextWakeupTime.Equal(nextRunAt), true)
-
-	log.Infof("execMap of schedule1 %v", execMap[schedID])
-	log.Infof("nextWakeupTime: %s, nextRunAt: %s", (*&nextWakeupTime).Format("2006-01-02 15:04:05"), nextRunAt.Format("2006-01-02 15:04:05"))
-	println("\n")
-
-	// 将concurrency设置为1，concurrencyPolicy设置为skip
-	// 只有第一个到期任务会被执行，后面的都会被skip掉，而且nextRunAt会更新到第一个以后的时间
-	err = DeleteSchedule(logEntry, schedID)
-	assert.Nil(t, err)
-
-	concurrency = 1
-	concurrencyPolicy = ConcurrencyPolicySkip
-	scheduleOptions, err = NewScheduleOptions(logEntry, catchup, expire_interval, concurrency, concurrencyPolicy)
-	assert.Nil(t, err)
-
-	schedule.Options, err = scheduleOptions.Encode(logEntry)
-	assert.Nil(t, err)
-
-	schedule.NextRunAt = time.Now().Add(duration)
-	schedID, err = CreateSchedule(logEntry, schedule)
-	assert.Nil(t, err)
-	assert.Equal(t, schedID, "schedule-000003")
-
-	checkCatchup = false
-	killMap, execMap, nextWakeupTime, err = GetAvailableSchedule(logEntry, checkCatchup)
-	assert.Nil(t, err)
-	assert.Equal(t, len(killMap), 0)
-	assert.Equal(t, len(execMap), 1)
-	assert.Equal(t, len(execMap[schedID]), 1)
-	nextRunAt = cronSchedule.Next(cronSchedule.Next(cronSchedule.Next(schedule.NextRunAt)))
-	assert.NotNil(t, nextWakeupTime)
-	assert.Equal(t, nextWakeupTime.Equal(nextRunAt), true)
-
-	log.Infof("execMap of schedule1 %v", execMap[schedID])
-	log.Infof("nextWakeupTime: %s, nextRunAt: %s", (*&nextWakeupTime).Format("2006-01-02 15:04:05"), nextRunAt.Format("2006-01-02 15:04:05"))
-	println("\n")
-
-	// 将concurrency设置为1，concurrencyPolicy设置为replace
-	// 只有最后一个到期任务会被执行，前面的都会被skip掉，而且nextRunAt会更新到第一个以后的时间
-	err = DeleteSchedule(logEntry, schedID)
-	assert.Nil(t, err)
-
-	concurrency = 1
-	concurrencyPolicy = ConcurrencyPolicyReplace
-	scheduleOptions, err = NewScheduleOptions(logEntry, catchup, expire_interval, concurrency, concurrencyPolicy)
-	assert.Nil(t, err)
-
-	schedule.Options, err = scheduleOptions.Encode(logEntry)
-	assert.Nil(t, err)
-
-	schedule.NextRunAt = time.Now().Add(duration)
-	schedID, err = CreateSchedule(logEntry, schedule)
-	assert.Nil(t, err)
-	assert.Equal(t, schedID, "schedule-000004")
-
-	checkCatchup = false
-	killMap, execMap, nextWakeupTime, err = GetAvailableSchedule(logEntry, checkCatchup)
-	assert.Nil(t, err)
-	assert.Equal(t, len(killMap), 0)
-	assert.Equal(t, len(execMap), 1)
-	assert.Equal(t, len(execMap[schedID]), 1)
-	nextRunAt = cronSchedule.Next(cronSchedule.Next(cronSchedule.Next(schedule.NextRunAt)))
-	assert.NotNil(t, nextWakeupTime)
-	assert.Equal(t, nextWakeupTime.Equal(nextRunAt), true)
-
-	log.Infof("execMap of schedule1 %v", execMap[schedID])
-	log.Infof("nextWakeupTime: %s, nextRunAt: %s", (*&nextWakeupTime).Format("2006-01-02 15:04:05"), nextRunAt.Format("2006-01-02 15:04:05"))
-	println("\n")
-
-	// 带测试：concurrencyPolicy是replace，而且有运行中的任务
-}
-
-// 测试创建schedule endtime 参数
-// 此处不测试starttime参数，因为start time只用于create schedule时，确定nextRunAt的值，该功能在createSchedule会测试
-func TestScheduleTime(t *testing.T) {
-	initMockDB()
-	logEntry := log.WithFields(log.Fields{})
-	pplID1, _, pplDetailID1, _ := insertPipeline(t, logEntry)
-
-	// 开启catchup，设置expireinterval = 0（没有expire限制）,
-	// concurrency = 0，且policy = suspend，即没有concurrency限制
-	// 同时设置开始的 NextRunAt 为 2min前，周期频率为1/min
-	NextRunAtDuration, err := time.ParseDuration("-2m")
-	assert.Nil(t, err)
-
-	endTimeDuration, err := time.ParseDuration("-1m")
-	assert.Nil(t, err)
-
-	catchup := true
-	expire_interval := 0
-	concurrency := 0
-	concurrencyPolicy := ConcurrencyPolicySuspend
-	scheduleOptions, err := NewScheduleOptions(logEntry, catchup, expire_interval, concurrency, concurrencyPolicy)
-	assert.Nil(t, err)
-
-	strOptions, err := scheduleOptions.Encode(logEntry)
-	assert.Nil(t, err)
-
-	schedule := Schedule{
-		ID:               "", // to be back filled according to db pk
-		Name:             "schedule1",
-		Desc:             "schedule1",
-		PipelineID:       pplID1,
-		PipelineDetailID: pplDetailID1,
-		UserName:         "user1",
-		Crontab:          "*/1 * * * *",
-		Options:          strOptions,
-		Status:           ScheduleStatusRunning,
-		StartAt:          sql.NullTime{},
-		EndAt:            sql.NullTime{Time: time.Now().Add(endTimeDuration), Valid: true},
-		NextRunAt:        time.Now().Add(NextRunAtDuration),
-	}
-	log.Infof("start nextRunAt: %s", schedule.NextRunAt.Format("2006-01-02 15:04:05"))
-	log.Infof("start endTime: %s", schedule.EndAt.Time.Format("2006-01-02 15:04:05"))
-	schedID, err := CreateSchedule(logEntry, schedule)
-	assert.Nil(t, err)
-	assert.Equal(t, schedID, "schedule-000001")
-
-	cronSchedule, err := cron.ParseStandard(schedule.Crontab)
-	assert.Nil(t, err)
-
-	checkCatchup := false
-	killMap, execMap, nextWakeupTime, err := GetAvailableSchedule(logEntry, checkCatchup)
-	assert.Nil(t, err)
-	assert.Equal(t, len(killMap), 0)
-	assert.Equal(t, len(execMap), 1)
-	assert.Equal(t, len(execMap[schedID]), 2)
-	nextRunAt := cronSchedule.Next(cronSchedule.Next(schedule.NextRunAt))
-	assert.Nil(t, nextWakeupTime)
-
-	log.Infof("execMap of schedule1 %v", execMap[schedID])
-	log.Infof("nextRunAt: %s", nextRunAt.Format("2006-01-02 15:04:05"))
-	println("\n")
-
-	schedule, err = GetSchedule(logEntry, schedID)
-	assert.Nil(t, err)
-	assert.Equal(t, schedule.Status, ScheduleStatusSuccess)
-=======
-	assert.Equal(t, 2, len(fsIDMap))
->>>>>>> b0481bef
 }