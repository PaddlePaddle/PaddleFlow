/*
Copyright (c) 2021 PaddlePaddle Authors. All Rights Reserve.

Licensed under the Apache License, Version 2.0 (the "License");
you may not use this file except in compliance with the License.
You may obtain a copy of the License at

    http://www.apache.org/licenses/LICENSE-2.0

Unless required by applicable law or agreed to in writing, software
distributed under the License is distributed on an "AS IS" BASIS,
WITHOUT WARRANTIES OR CONDITIONS OF ANY KIND, either express or implied.
See the License for the specific language governing permissions and
limitations under the License.
*/

package pipeline

import (
	"database/sql"
	"fmt"
	"sync"
	"time"

	"github.com/google/uuid"
	cron "github.com/robfig/cron/v3"

	"github.com/PaddlePaddle/PaddleFlow/pkg/apiserver/common"
	"github.com/PaddlePaddle/PaddleFlow/pkg/apiserver/models"
	"github.com/PaddlePaddle/PaddleFlow/pkg/common/logger"
	"github.com/PaddlePaddle/PaddleFlow/pkg/storage"
)

const (
	OpTypeCreate = "create"
	OpTypeStop   = "stop"
	OpTypeDelete = "delete"
)

type OpInfo struct {
	opType     string
	scheduleID string
}

func NewOpInfo(opType string, scheduleID string) (OpInfo, error) {
	if opType != OpTypeCreate && opType != OpTypeStop && opType != OpTypeDelete {
		errMsg := fmt.Sprintf("optype[%s] not supported", opType)
		return OpInfo{}, fmt.Errorf(errMsg)
	}

	opInfo := OpInfo{opType: opType, scheduleID: scheduleID}
	return opInfo, nil
}

func (opInfo OpInfo) GetOpType() string {
	return opInfo.opType
}

func (opInfo OpInfo) GetScheduleID() string {
	return opInfo.scheduleID
}

type Scheduler struct {
	OpsChannel         chan OpInfo //用于监听用户操作的channel
	ConcurrencyChannel chan string //用于监听任务结束导致concurrency变化的channel
}

// Scheduler初始化函数，但是别的脚本不能访问，只能通过下面 GetGlobalScheduler 单例函数获取 Scheduler 实例
func newScheduler() Scheduler {
	scheduler := Scheduler{}
	scheduler.OpsChannel = make(chan OpInfo)
	scheduler.ConcurrencyChannel = make(chan string)
	return scheduler
}

var globalScheduler *Scheduler
var mu sync.Mutex

// 单例函数，获取 Scheduler 实例
func GetGlobalScheduler() *Scheduler {
	if globalScheduler == nil {
		mu.Lock()
		defer mu.Unlock()

		if globalScheduler == nil {
			scheduler := newScheduler()
			globalScheduler = &scheduler
		}
	}

	return globalScheduler
}

// 开启scheduler
// 1. 查询数据库，寻找是否有到时的周期调度，有的话就发起任务，并更新休眠时间(下一个最近的周期调度时间)
// 2. 开始for循环，每个循环监听三类信号：超时信号，用户操作信号，并发空闲信号
func (s *Scheduler) Start() {
	// todo：异常处理要怎么做

	nextWakeupTime := time.Now()
	nextWakeupTimePtr := &nextWakeupTime
	timeout := s.getTimeout(nextWakeupTimePtr)

	var toUpdate bool
	var tmpNextWakeupTime *time.Time
	var err error
	for {
		select {
		case opInfo := <-s.OpsChannel:
			logger.Logger().Infof("begin deal with op[%v]", opInfo)
			toUpdate, tmpNextWakeupTime, err = s.dealWithOps(opInfo)
			if err != nil {
				logger.Logger().Errorf("scheduler deal with op[%v] failed, %s", opInfo, err.Error())
				continue
			}
		case <-timeout:
			// 在循环过程中，发起任务不需要检查catchup配置（肯定catchup==true）
			logger.Logger().Infof("begin deal with timeout")
			tmpNextWakeupTime, err = s.dealWithTimeout()
			if err != nil {
				logger.Logger().Errorf("scheduler deal with timeout failed, %s", err.Error())
				continue
			}
			toUpdate = true
		case scheduleID := <-s.ConcurrencyChannel:
			logger.Logger().Infof("begin deal with concurrency change of schedule[%s]", scheduleID)
			toUpdate, tmpNextWakeupTime, err = s.dealWithConcurrency(scheduleID, nextWakeupTimePtr)
			if err != nil {
				logger.Logger().Errorf("scheduler deal with cncurrency change of schedule[%s] failed, %s", scheduleID, err.Error())
				continue
			}
		}

		if toUpdate {
			logger.Logger().Infof("update nextWakeupTime, origin:[%s], new:[%s]", s.formatTime(nextWakeupTimePtr), s.formatTime(tmpNextWakeupTime))
			nextWakeupTimePtr = tmpNextWakeupTime
			timeout = s.getTimeout(nextWakeupTimePtr)
			toUpdate = false
		}
	}
}

func (s *Scheduler) formatTime(timeToFormat *time.Time) string {
	if timeToFormat == nil {
		return "None"
	} else {
		return timeToFormat.Format("2006-01-02 15:04:05")
	}
}

func (s *Scheduler) getTimeout(nextWakeupTime *time.Time) <-chan time.Time {
	var timeout <-chan time.Time
	if nextWakeupTime == nil {
		timeout = nil
	} else {
		currentTime := time.Now()
		if nextWakeupTime.Before(currentTime) || nextWakeupTime.Equal(currentTime) {
			timeout = time.After(0 * time.Second)
		} else {
			timeout = time.After(nextWakeupTime.Sub(currentTime))
		}
	}

	return timeout
}

// 该函数不会根据用户操作更新数据库
// - 例如创建schedule记录，更新schedule状态为stop，deleted等
// - 这是api-server controller已经做了的事情
//
// 该函数只需要重新计算timeout时间
// - 该函数不会执行周期任务，如果有到时的周期调度，只需设置timeout为0即可
// - 计算timeout，如果有 schedule 的 next_run_at 在 expire_interval以外，会直接把 timeout 设置为0
//   - 有过期任务，此处不会更新next_run_at，而是马上触发dealWithTimeout函数处理
//
// 对于 stop/delete 操作，可以不再计算timeout
// - 如果停止的schedule，【不是】下一次wakeup要执行的，那对timeout毫无影响
// - 如果停止的schedule恰好是下一次wakeup要执行的，那只是导致一次无效的wakeup而已
//   - 一次无效的timeout，代价是一次扫表；但是为了避免无效的timeout，这里也要扫表，代价是一致的。
func (s *Scheduler) dealWithOps(opInfo OpInfo) (toUpdate bool, timeout *time.Time, err error) {
	logger.Logger().Debugf("begin to deal with shedule op[%s] of schedule[%s]", opInfo.GetOpType(), opInfo.GetScheduleID())

	opType := opInfo.GetOpType()
	if opType == OpTypeStop || opType == OpTypeDelete {
		return false, nil, nil
	}

	nextWakeupTime, err := models.GetNextGlobalWakeupTime(logger.Logger())
	if err != nil {
		return false, nil, err
	}

	return true, nextWakeupTime, nil
}

func (s *Scheduler) getEarlierTime(time1, time2 time.Time) time.Time {
	if time1.Before(time2) {
		return time1
	} else {
		return time2
	}
}

func (s *Scheduler) checkNextRunAt(nextRunAt, currentTime time.Time, endAt sql.NullTime) bool {
	if nextRunAt.After(currentTime) {
		return false
	}
	if endAt.Valid && nextRunAt.After(endAt.Time) {
		return false
	}

	return true
}

// 先处理同时满足currentTime之前，而且schedule.EndAt之前的任务
// 只需要处理 catchup == true 的case
// - 如果catchup == false，即不需要catchup，则currentTime和schedule.EndAt前，所有miss的周期任务都被抛弃，不再发起
func (s *Scheduler) generateRunListForSchedule(schedule models.Schedule, currentTime time.Time, activeCount int) (expiredList, execList, skipList []time.Time, nextRunAt time.Time, stopCount int, err error) {
	logger.Logger().Infof("generateRunListForSchedule with init activeCount[%d], schedule[%v], currentTime[%s]", activeCount, schedule, currentTime.Format("01-02-2006 15:04:05"))

	options, err := models.DecodeScheduleOptions(schedule.Options)
	if err != nil {
		errMsg := fmt.Sprintf("decode options of schedule[%s] failed. error: %v", schedule.ID, err)
		return expiredList, execList, skipList, nextRunAt, stopCount, fmt.Errorf(errMsg)
	}

	cronSchedule, err := cron.ParseStandard(schedule.Crontab)
	if err != nil {
		errMsg := fmt.Sprintf("parse crontab spec[%s] for schedule[%s] of pipeline detail[%s] failed, errMsg[%s]",
			schedule.Crontab, schedule.ID, schedule.PipelineVersionID, err.Error())
		return expiredList, execList, skipList, nextRunAt, stopCount, fmt.Errorf(errMsg)
	}

	totalCount := activeCount
	nextRunAt = schedule.NextRunAt
	expire_interval_durtion := time.Duration(options.ExpireInterval) * time.Second
	for ; s.checkNextRunAt(nextRunAt, currentTime, schedule.EndAt); nextRunAt = cronSchedule.Next(nextRunAt) {
		logger.Logger().Infof("start to check schedule[%s] at %s, with schedule.EndAt[%s]", schedule.ID, nextRunAt.Format("2006-01-02 15:04:05"), schedule.EndAt.Time.Format("2006-01-02 15:04:05"))

		if options.ExpireInterval != 0 && nextRunAt.Add(expire_interval_durtion).Before(currentTime) {
			logger.Logger().Infof("skip nextRunAt[%s] of schedule[%s], beyond expire interval[%d] from currentTime[%s]",
				nextRunAt.Format("2006-01-02 15:04:05"), schedule.ID, options.ExpireInterval, currentTime.Format("2006-01-02 15:04:05"))
			expiredList = append(expiredList, nextRunAt)
			continue
		}

		if options.Concurrency == 0 || totalCount < options.Concurrency {
			execList = append(execList, nextRunAt)
			totalCount += 1
		} else {
			if options.ConcurrencyPolicy == models.ConcurrencyPolicySuspend {
				// 直接跳出循环，不会继续更新nextRunAt
				infoMsg := fmt.Sprintf("concurrency of schedule with ID[%s] already reach[%d], so suspend", schedule.ID, options.Concurrency)
				logger.Logger().Info(infoMsg)
				break
			} else if options.ConcurrencyPolicy == models.ConcurrencyPolicyReplace {
				// replace策略下，得先记录所有可运行的run，然后才能够得出哪那些要运行，哪些不要
				execList = append(execList, nextRunAt)
				totalCount += 1
			} else if options.ConcurrencyPolicy == models.ConcurrencyPolicySkip {
				// 不跳出循环，会继续更新nextRunAt
				infoMsg := fmt.Sprintf("concurrency of schedule with ID[%s] already reach[%d], so skip", schedule.ID, options.Concurrency)
				skipList = append(skipList, nextRunAt)
				logger.Logger().Info(infoMsg)
			}
		}
	}

	// Concurrency != 0，即存在并发度限制，而且ConcurrencyPolicy == replace时，有可能【待发起任务 + 运行中任务】>= concurrency
	// 此时判断是否需要截取一部分待运行任务，以及停止一些已经启动的任务
	if options.Concurrency != 0 && options.ConcurrencyPolicy == models.ConcurrencyPolicyReplace {
		logger.Logger().Infof("process execList[%v], skipList[%v] for schedule[%s] in concurrency[%d] policy[%s]",
			execList, skipList, schedule.ID, options.Concurrency, options.ConcurrencyPolicy)

		if activeCount+len(execList) > options.Concurrency {
			if len(execList) >= options.Concurrency {
				skipList = append(skipList, execList[:len(execList)-options.Concurrency]...)
				execList = execList[len(execList)-options.Concurrency:]
				stopCount = int(activeCount)
			} else {
				stopCount = activeCount + len(execList) - options.Concurrency
			}
		}
	}

	return expiredList, execList, skipList, nextRunAt, stopCount, nil
}

func (s *Scheduler) createRun(schedule models.Schedule, fsConfig models.FsConfig, nextRunAt time.Time, status, msg string) {
	logger.Logger().Infof("start to create run in ScheduledAt[%s] for schedule[%s] with status[%s]", nextRunAt.Format("2006-01-02 15:04:05"), schedule.ID, status)
	createRequest := CreateRunRequest{
		FsName:            fsConfig.FsName,
		UserName:          fsConfig.UserName,
		Name:              schedule.Name,
		Description:       schedule.Desc,
		PipelineID:        schedule.PipelineID,
		PipelineVersionID: schedule.PipelineVersionID,
		ScheduleID:        schedule.ID,
		ScheduledAt:       nextRunAt.Format("2006-01-02 15:04:05"),
	}

	// generate request id for run create
	ctx := logger.RequestContext{
		UserName:  schedule.UserName,
		RequestID: uuid.NewString(),
	}

	extra := map[string]string{}
	if status != "" {
		extra[FinalRunStatus] = status
		extra[FinalRunMsg] = msg
	}
	_, err := CreateRun(ctx, &createRequest, extra)
	if err != nil {
		logger.Logger().Errorf("create run for schedule[%s] in ScheduledAt[%s] failed, err:[%s]", schedule.ID, nextRunAt.Format("2006-01-02 15:04:05"), err.Error())
	}
}

func (s *Scheduler) stopRun(runID string, schedule models.Schedule) {
	logger.Logger().Infof("start to stop run[%s] for schedule[%s]", runID, schedule.ID)
	request := UpdateRunRequest{StopForce: false}
	err := StopRun(logger.Logger(), schedule.UserName, runID, request)
	if err != nil {
		logger.Logger().Errorf("stop run[%s] failed for schedule[%s], err:[%s]", runID, schedule.ID, err.Error())
	}
}

func (s *Scheduler) processRunList(
	schedule models.Schedule, options models.ScheduleOptions, fsConfig models.FsConfig, currentTime time.Time,
	expiredList, skipList, execList []time.Time, stopCount int, activeRuns []models.Run) {
	// 根据调度时间，先处理expiredList，创建状态为skipped的run，发起任务失败了只打日志，不影响周期调度
	for _, expiredRunAt := range expiredList {
		status := common.StatusRunSkipped
		runMsg := fmt.Sprintf("skip run of schedule[%s] with schedule time[%s], beyond expire interval[%d] before currentTime[%s]",
			schedule.ID, expiredRunAt.Format("2006-01-02 15:04:05"), options.ExpireInterval, currentTime.Format("2006-01-02 15:04:05"))
		logger.Logger().Info(runMsg)
		s.createRun(schedule, fsConfig, expiredRunAt, status, runMsg)
	}

	if options.ConcurrencyPolicy == models.ConcurrencyPolicyReplace {
		// 根据调度时间，replace策略下，需要为在创建正常run前，处理skipList，创建状态为skipped的run
		// 发起任务失败了只打日志，不影响周期调度
		for _, skipRunAt := range skipList {
			status := common.StatusRunSkipped
			runMsg := fmt.Sprintf("skip run of schedule[%s] with schedule time[%s], concurrency already reach[%d] in policy[%s]",
				schedule.ID, skipRunAt.Format("2006-01-02 15:04:05"), options.Concurrency, options.ConcurrencyPolicy)
			logger.Logger().Info(runMsg)
			s.createRun(schedule, fsConfig, skipRunAt, status, runMsg)
		}
	}

	// 再根据 execList，发起run，发起任务失败了只打日志，不影响周期调度
	for _, execRunAt := range execList {
		s.createRun(schedule, fsConfig, execRunAt, "", "")
	}

	if options.ConcurrencyPolicy == models.ConcurrencyPolicySkip {
		// 根据调度时间，skip策略下，需要为在创建正常run后，处理skipList，创建状态为skipped的run
		// 发起任务失败了只打日志，不影响周期调度
		for _, skipRunAt := range skipList {
			status := common.StatusRunSkipped
			runMsg := fmt.Sprintf("skip run of schedule[%s] with schedule time[%s], concurrency already reach[%d] in policy[%s]",
				schedule.ID, skipRunAt.Format("2006-01-02 15:04:05"), options.Concurrency, options.ConcurrencyPolicy)
			logger.Logger().Info(runMsg)
			s.createRun(schedule, fsConfig, skipRunAt, status, runMsg)
		}
	}

	// 最后根据 stopCount，stop周期调度前的active run，停止任务失败了只打日志，不影响周期调度
	for i := 0; i < stopCount; i++ {
		s.stopRun(activeRuns[i].ID, schedule)
	}
}

func (s *Scheduler) updateScheduleAndWakeupTime(schedule models.Schedule, currentTime, nextRunAt time.Time, nextWakeupTime *time.Time) *time.Time {
	logger.Logger().Infof("before updateScheduleAndWakeupTime for schedule[%s], nextRunAt[%s], currentTime[%s]", schedule.ID, nextRunAt.Format("2006-01-02 15:04:05"), currentTime.Format("2006-01-02 15:04:05"))

	// 更新 NextRunAt 字段
	to_update := false
	if !nextRunAt.Equal(schedule.NextRunAt) {
		schedule.NextRunAt = nextRunAt
		to_update = true
	}

	// 更新 status 字段
	if schedule.EndAt.Valid && nextRunAt.After(schedule.EndAt.Time) {
		schedule.Status = models.ScheduleStatusSuccess
		to_update = true
	}

	// 更新异常不能影响调度，先只打日志（否则影响整个server的逻辑）
	// todo: 这就需要每次schedule开始调度前，判断当前的schedule run发起情况，那是否还需要nextRunAt？
	if to_update {
		result := storage.DB.Model(&schedule).Save(schedule)
		if result.Error != nil {
			errMsg := fmt.Sprintf("update schedule[%s] of pipeline detail[%s] failed, error:%v",
				schedule.ID, schedule.PipelineVersionID, result.Error)
			logger.Logger().Errorf(errMsg)
		}
	}

	// 更新全局wakeup时间
	// 1. 如果NextRunAt <= currentTime，证明目前schedule超过concurrency，而且concurrency是suspend，导致调度被阻塞，此时nextRunAt不能被纳入nextWakeupTime
	// 2. 如果status是终止态，nextRunAt也不能被纳入nextWakeupTime
	//	 - 另外如果schedule非终态， 一定满足 schedule.nextRunAt <= schedule.EndAt，所以比较时间不用考虑schedule.EndAt
	if schedule.Status == models.ScheduleStatusRunning && schedule.NextRunAt.After(currentTime) {
		earlierTime := schedule.NextRunAt
		if nextWakeupTime != nil {
			earlierTime = s.getEarlierTime(earlierTime, *nextWakeupTime)
		}
		nextWakeupTime = &earlierTime
	}

	return nextWakeupTime
}

// 处理到时信号，主要分成以下步骤：
// 1. 查询数据库
//  - 获取需要发起的周期调度，更新对应next_run_at
//  - 更新到达end_time的周期调度状态
//  - 获取下一个wakeup时间(如果不存在则是空指针)
// 2. 发起到期的任务
// 3. 休眠
func (s *Scheduler) dealWithTimeout() (nextWakeupTime *time.Time, err error) {
	// todo: 查询时，要添加for update锁，避免多个paddleFlow实例同时调度时，记录被同时update
	currentTime := time.Now()
	schedules, err := models.GetSchedulesByStatus(logger.Logger(), models.ScheduleStatusRunning)
	if err != nil {
		return nil, err
	}

	nextWakeupTime = nil
	for _, schedule := range schedules {
		options, err := models.DecodeScheduleOptions(schedule.Options)
		if err != nil {
			errMsg := fmt.Sprintf("decode options[%s] of schedule of ID[%s] failed. error: %v", schedule.Options, schedule.ID, err)
			logger.Logger().Errorf(errMsg)
			continue
		}

		fsConfig, err := models.DecodeFsConfig(schedule.FsConfig)
		if err != nil {
			logger.Logger().Errorf("decode fsConfig[%s] of schedule[%s] with failed, err:[%s]", schedule.FsConfig, schedule.ID, err.Error())
			continue
		}

<<<<<<< HEAD
		scheduleIDList := []string{schedule.ID}
		activeRuns, err := models.ListRun(logger.Logger(), 0, 0, []string{}, []string{}, []string{}, []string{}, common.RunActiveStatus, scheduleIDList)
		if err != nil {
			errMsg := fmt.Sprintf("get runs to stop for schedule[%s] failed, err: %s", schedule.ID, err.Error())
			logger.Logger().Error(errMsg)
			continue
=======
		for _, nextRunAt := range nextRunAtList {
			logger.Logger().Infof("start to create run in ScheduledAt[%s] for schedule[%s]", nextRunAt.Format("2006-01-02 15:04:05"), scheduleID)
			createRequest := CreateRunRequest{
				FsName:           fsConfig.FsName,
				UserName:         fsConfig.Username,
				Name:             schedule.Name,
				Description:      schedule.Desc,
				PipelineID:       schedule.PipelineID,
				PipelineDetailID: schedule.PipelineDetailID,
				ScheduleID:       schedule.ID,
				ScheduledAt:      nextRunAt.Format("2006-01-02 15:04:05"),
			}

			// generate request id for run create
			ctx := logger.RequestContext{
				UserName:  schedule.UserName,
				RequestID: uuid.NewString(),
			}
			_, err := CreateRun(ctx, &createRequest, nil)
			if err != nil {
				logger.Logger().Errorf("create run for schedule[%s] in ScheduledAt[%s] failed, err:[%s]", scheduleID, nextRunAt.Format("2006-01-02 15:04:05"), err.Error())
				continue
			}
>>>>>>> 69f36cb3
		}

		// 先处理同时满足currentTime之前，而且schedule.EndAt之前的任务
		activeCount := len(activeRuns)
		expiredList, execList, skipList, nextRunAt, stopCount, err := s.generateRunListForSchedule(schedule, currentTime, activeCount)
		if err != nil {
			continue
		}

		// 为expiredList, skipList, execList发起对应任务
		// 根据stopCount停止activeRuns
		logger.Logger().Infof("before processRunList, expiredList[%v], execList[%v], skipList[%v], activeCount:[%d], stopCount[%d]", expiredList, execList, skipList, activeCount, stopCount)
		s.processRunList(schedule, options, fsConfig, currentTime, expiredList, skipList, execList, stopCount, activeRuns)

		// 更新数据库记录（如果nextRunAt，或者status字段有更新的话），以及更新 nextWakeupTime
		nextWakeupTime = s.updateScheduleAndWakeupTime(schedule, currentTime, nextRunAt, nextWakeupTime)
		if nextWakeupTime == nil {
			logger.Logger().Infof("after updateScheduleAndWakeupTime for schedule[%s], nextWakeupTime is nil", schedule.ID)
		} else {
			logger.Logger().Infof("after updateScheduleAndWakeupTime for schedule[%s], nextWakeupTime[%s]", schedule.ID, nextWakeupTime.Format("2006-01-02 15:04:05"))
		}
	}

	return nextWakeupTime, err
}

// 1. 判断要不要重新计算全局timeout（计算耗时，尽量过滤非必需场景）
// - 如果当前schdule状态不是running，不做任何处理
// - 查询当前schedule的并发度，如果当前并发度>=concurrency，不做任何处理
// - 如果 concurrencyPolicy 不是suspend，不用处理
//
// 2. 计算下一个全局timeout时间
// - 计算timeout，如果有 schedule 的 next_run_at 在 expire_interval以外，会直接把 timeout 设置为0
//   - 有过期任务，此处不会更新next_run_at，而是马上触发dealWithTimeout函数处理
// - todo：可以改成计算这个周期调度的下一次timeout时间，并且与全局timeout进行比较&替换（如果有需要），效率可能有提升
//
// 注意：该函数并不会真正运行任务，或者更新schedule数据库状态。跟dealWithOps一样，只会更新timeout
func (s *Scheduler) dealWithConcurrency(scheduleID string, originNextWakeupTime *time.Time) (toUpdate bool, timeout *time.Time, err error) {
	schedule, err := models.GetSchedule(logger.Logger(), scheduleID)
	if err != nil {
		return false, nil, err
	}

	if schedule.Status != models.ScheduleStatusRunning {
		logger.Logger().Infof("schedule[%s] not running, doing nothing", scheduleID)
		return false, nil, nil
	}

	options, err := models.DecodeScheduleOptions(schedule.Options)
	if err != nil {
		errMsg := fmt.Sprintf("decode options[%s] of schedule of ID[%s] failed. error: %v", schedule.Options, scheduleID, err)
		logger.Logger().Errorf(errMsg)
		return false, nil, fmt.Errorf(errMsg)
	}

	// 如果scheduler的 ConcurrencyPolicy 不是 Suspend，就只需要到时间就运行 or skip，这些操作在deal with timeout中处理
	if options.ConcurrencyPolicy != models.ConcurrencyPolicySuspend {
		logger.Logger().Infof("schedule[%s] ConcurrencyPolicy not suspend, doing nothing", scheduleID)
		return false, nil, nil
	}

	// 查询当前schedule的并发度，如果当前并发度>=concurrency，不做任何处理
	count, err := models.CountActiveRunsForSchedule(logger.Logger(), scheduleID)
	if err != nil {
		errMsg := fmt.Sprintf("count notEnded runs for schedule[%s] failed. error:%s", scheduleID, err.Error())
		logger.Logger().Errorf(errMsg)
		return false, nil, fmt.Errorf(errMsg)
	}

	if int(count) >= options.Concurrency {
		return false, nil, nil
	}

	if originNextWakeupTime == nil || (*originNextWakeupTime).After(schedule.NextRunAt) {
		return true, &schedule.NextRunAt, nil
	} else {
		return false, nil, nil
	}
}<|MERGE_RESOLUTION|>--- conflicted
+++ resolved
@@ -216,7 +216,8 @@
 // 只需要处理 catchup == true 的case
 // - 如果catchup == false，即不需要catchup，则currentTime和schedule.EndAt前，所有miss的周期任务都被抛弃，不再发起
 func (s *Scheduler) generateRunListForSchedule(schedule models.Schedule, currentTime time.Time, activeCount int) (expiredList, execList, skipList []time.Time, nextRunAt time.Time, stopCount int, err error) {
-	logger.Logger().Infof("generateRunListForSchedule with init activeCount[%d], schedule[%v], currentTime[%s]", activeCount, schedule, currentTime.Format("01-02-2006 15:04:05"))
+	logger.Logger().Infof("generateRunListForSchedule with init activeCount[%d], schedule[%v], currentTime[%s]",
+		activeCount, schedule, s.formatTime(&currentTime))
 
 	options, err := models.DecodeScheduleOptions(schedule.Options)
 	if err != nil {
@@ -235,11 +236,12 @@
 	nextRunAt = schedule.NextRunAt
 	expire_interval_durtion := time.Duration(options.ExpireInterval) * time.Second
 	for ; s.checkNextRunAt(nextRunAt, currentTime, schedule.EndAt); nextRunAt = cronSchedule.Next(nextRunAt) {
-		logger.Logger().Infof("start to check schedule[%s] at %s, with schedule.EndAt[%s]", schedule.ID, nextRunAt.Format("2006-01-02 15:04:05"), schedule.EndAt.Time.Format("2006-01-02 15:04:05"))
+		logger.Logger().Infof("start to check schedule[%s] at %s, with schedule.EndAt[%s]",
+			schedule.ID, s.formatTime(&nextRunAt), s.formatTime(&(schedule.EndAt.Time)))
 
 		if options.ExpireInterval != 0 && nextRunAt.Add(expire_interval_durtion).Before(currentTime) {
 			logger.Logger().Infof("skip nextRunAt[%s] of schedule[%s], beyond expire interval[%d] from currentTime[%s]",
-				nextRunAt.Format("2006-01-02 15:04:05"), schedule.ID, options.ExpireInterval, currentTime.Format("2006-01-02 15:04:05"))
+				s.formatTime(&nextRunAt), schedule.ID, options.ExpireInterval, s.formatTime(&currentTime))
 			expiredList = append(expiredList, nextRunAt)
 			continue
 		}
@@ -272,13 +274,13 @@
 		logger.Logger().Infof("process execList[%v], skipList[%v] for schedule[%s] in concurrency[%d] policy[%s]",
 			execList, skipList, schedule.ID, options.Concurrency, options.ConcurrencyPolicy)
 
-		if activeCount+len(execList) > options.Concurrency {
+		if totalCount > options.Concurrency {
 			if len(execList) >= options.Concurrency {
 				skipList = append(skipList, execList[:len(execList)-options.Concurrency]...)
 				execList = execList[len(execList)-options.Concurrency:]
 				stopCount = int(activeCount)
 			} else {
-				stopCount = activeCount + len(execList) - options.Concurrency
+				stopCount = totalCount - options.Concurrency
 			}
 		}
 	}
@@ -287,16 +289,17 @@
 }
 
 func (s *Scheduler) createRun(schedule models.Schedule, fsConfig models.FsConfig, nextRunAt time.Time, status, msg string) {
-	logger.Logger().Infof("start to create run in ScheduledAt[%s] for schedule[%s] with status[%s]", nextRunAt.Format("2006-01-02 15:04:05"), schedule.ID, status)
+	logger.Logger().Infof("start to create run in ScheduledAt[%s] for schedule[%s] with status[%s]",
+		s.formatTime(&nextRunAt), schedule.ID, status)
 	createRequest := CreateRunRequest{
 		FsName:            fsConfig.FsName,
-		UserName:          fsConfig.UserName,
+		UserName:          fsConfig.Username,
 		Name:              schedule.Name,
 		Description:       schedule.Desc,
 		PipelineID:        schedule.PipelineID,
 		PipelineVersionID: schedule.PipelineVersionID,
 		ScheduleID:        schedule.ID,
-		ScheduledAt:       nextRunAt.Format("2006-01-02 15:04:05"),
+		ScheduledAt:       s.formatTime(&nextRunAt),
 	}
 
 	// generate request id for run create
@@ -312,7 +315,7 @@
 	}
 	_, err := CreateRun(ctx, &createRequest, extra)
 	if err != nil {
-		logger.Logger().Errorf("create run for schedule[%s] in ScheduledAt[%s] failed, err:[%s]", schedule.ID, nextRunAt.Format("2006-01-02 15:04:05"), err.Error())
+		logger.Logger().Errorf("create run for schedule[%s] in ScheduledAt[%s] failed, err:[%s]", schedule.ID, s.formatTime(&nextRunAt), err.Error())
 	}
 }
 
@@ -332,7 +335,7 @@
 	for _, expiredRunAt := range expiredList {
 		status := common.StatusRunSkipped
 		runMsg := fmt.Sprintf("skip run of schedule[%s] with schedule time[%s], beyond expire interval[%d] before currentTime[%s]",
-			schedule.ID, expiredRunAt.Format("2006-01-02 15:04:05"), options.ExpireInterval, currentTime.Format("2006-01-02 15:04:05"))
+			schedule.ID, s.formatTime(&expiredRunAt), options.ExpireInterval, s.formatTime(&currentTime))
 		logger.Logger().Info(runMsg)
 		s.createRun(schedule, fsConfig, expiredRunAt, status, runMsg)
 	}
@@ -343,7 +346,7 @@
 		for _, skipRunAt := range skipList {
 			status := common.StatusRunSkipped
 			runMsg := fmt.Sprintf("skip run of schedule[%s] with schedule time[%s], concurrency already reach[%d] in policy[%s]",
-				schedule.ID, skipRunAt.Format("2006-01-02 15:04:05"), options.Concurrency, options.ConcurrencyPolicy)
+				schedule.ID, s.formatTime(&skipRunAt), options.Concurrency, options.ConcurrencyPolicy)
 			logger.Logger().Info(runMsg)
 			s.createRun(schedule, fsConfig, skipRunAt, status, runMsg)
 		}
@@ -360,7 +363,7 @@
 		for _, skipRunAt := range skipList {
 			status := common.StatusRunSkipped
 			runMsg := fmt.Sprintf("skip run of schedule[%s] with schedule time[%s], concurrency already reach[%d] in policy[%s]",
-				schedule.ID, skipRunAt.Format("2006-01-02 15:04:05"), options.Concurrency, options.ConcurrencyPolicy)
+				schedule.ID, s.formatTime(&skipRunAt), options.Concurrency, options.ConcurrencyPolicy)
 			logger.Logger().Info(runMsg)
 			s.createRun(schedule, fsConfig, skipRunAt, status, runMsg)
 		}
@@ -373,7 +376,8 @@
 }
 
 func (s *Scheduler) updateScheduleAndWakeupTime(schedule models.Schedule, currentTime, nextRunAt time.Time, nextWakeupTime *time.Time) *time.Time {
-	logger.Logger().Infof("before updateScheduleAndWakeupTime for schedule[%s], nextRunAt[%s], currentTime[%s]", schedule.ID, nextRunAt.Format("2006-01-02 15:04:05"), currentTime.Format("2006-01-02 15:04:05"))
+	logger.Logger().Infof("before updateScheduleAndWakeupTime for schedule[%s], nextRunAt[%s], currentTime[%s]",
+		schedule.ID, s.formatTime(&nextRunAt), s.formatTime(&currentTime))
 
 	// 更新 NextRunAt 字段
 	to_update := false
@@ -444,38 +448,12 @@
 			continue
 		}
 
-<<<<<<< HEAD
 		scheduleIDList := []string{schedule.ID}
 		activeRuns, err := models.ListRun(logger.Logger(), 0, 0, []string{}, []string{}, []string{}, []string{}, common.RunActiveStatus, scheduleIDList)
 		if err != nil {
 			errMsg := fmt.Sprintf("get runs to stop for schedule[%s] failed, err: %s", schedule.ID, err.Error())
 			logger.Logger().Error(errMsg)
 			continue
-=======
-		for _, nextRunAt := range nextRunAtList {
-			logger.Logger().Infof("start to create run in ScheduledAt[%s] for schedule[%s]", nextRunAt.Format("2006-01-02 15:04:05"), scheduleID)
-			createRequest := CreateRunRequest{
-				FsName:           fsConfig.FsName,
-				UserName:         fsConfig.Username,
-				Name:             schedule.Name,
-				Description:      schedule.Desc,
-				PipelineID:       schedule.PipelineID,
-				PipelineDetailID: schedule.PipelineDetailID,
-				ScheduleID:       schedule.ID,
-				ScheduledAt:      nextRunAt.Format("2006-01-02 15:04:05"),
-			}
-
-			// generate request id for run create
-			ctx := logger.RequestContext{
-				UserName:  schedule.UserName,
-				RequestID: uuid.NewString(),
-			}
-			_, err := CreateRun(ctx, &createRequest, nil)
-			if err != nil {
-				logger.Logger().Errorf("create run for schedule[%s] in ScheduledAt[%s] failed, err:[%s]", scheduleID, nextRunAt.Format("2006-01-02 15:04:05"), err.Error())
-				continue
-			}
->>>>>>> 69f36cb3
 		}
 
 		// 先处理同时满足currentTime之前，而且schedule.EndAt之前的任务
@@ -492,11 +470,7 @@
 
 		// 更新数据库记录（如果nextRunAt，或者status字段有更新的话），以及更新 nextWakeupTime
 		nextWakeupTime = s.updateScheduleAndWakeupTime(schedule, currentTime, nextRunAt, nextWakeupTime)
-		if nextWakeupTime == nil {
-			logger.Logger().Infof("after updateScheduleAndWakeupTime for schedule[%s], nextWakeupTime is nil", schedule.ID)
-		} else {
-			logger.Logger().Infof("after updateScheduleAndWakeupTime for schedule[%s], nextWakeupTime[%s]", schedule.ID, nextWakeupTime.Format("2006-01-02 15:04:05"))
-		}
+		logger.Logger().Infof("after updateScheduleAndWakeupTime for schedule[%s], nextWakeupTime[%s]", schedule.ID, s.formatTime(nextWakeupTime))
 	}
 
 	return nextWakeupTime, err
