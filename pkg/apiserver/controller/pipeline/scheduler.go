/*
Copyright (c) 2021 PaddlePaddle Authors. All Rights Reserve.

Licensed under the Apache License, Version 2.0 (the "License");
you may not use this file except in compliance with the License.
You may obtain a copy of the License at

    http://www.apache.org/licenses/LICENSE-2.0

Unless required by applicable law or agreed to in writing, software
distributed under the License is distributed on an "AS IS" BASIS,
WITHOUT WARRANTIES OR CONDITIONS OF ANY KIND, either express or implied.
See the License for the specific language governing permissions and
limitations under the License.
*/

package pipeline

import (
	"database/sql"
	"fmt"
	"sync"
	"time"

	"github.com/google/uuid"
	cron "github.com/robfig/cron/v3"

	"github.com/PaddlePaddle/PaddleFlow/pkg/apiserver/common"
	"github.com/PaddlePaddle/PaddleFlow/pkg/apiserver/models"
	"github.com/PaddlePaddle/PaddleFlow/pkg/common/logger"
	"github.com/PaddlePaddle/PaddleFlow/pkg/storage"
)

const (
	OpTypeCreate = "create"
	OpTypeStop   = "stop"
	OpTypeDelete = "delete"
)

type OpInfo struct {
	opType     string
	scheduleID string
}

func NewOpInfo(opType string, scheduleID string) (OpInfo, error) {
	if opType != OpTypeCreate && opType != OpTypeStop && opType != OpTypeDelete {
		errMsg := fmt.Sprintf("optype[%s] not supported", opType)
		return OpInfo{}, fmt.Errorf(errMsg)
	}

	opInfo := OpInfo{opType: opType, scheduleID: scheduleID}
	return opInfo, nil
}

func (opInfo OpInfo) GetOpType() string {
	return opInfo.opType
}

func (opInfo OpInfo) GetScheduleID() string {
	return opInfo.scheduleID
}

type Scheduler struct {
	OpsChannel         chan OpInfo //用于监听用户操作的channel
	ConcurrencyChannel chan string //用于监听任务结束导致concurrency变化的channel
}

// Scheduler初始化函数，但是别的脚本不能访问，只能通过下面 GetGlobalScheduler 单例函数获取 Scheduler 实例
func newScheduler() Scheduler {
	scheduler := Scheduler{}
	scheduler.OpsChannel = make(chan OpInfo)
	scheduler.ConcurrencyChannel = make(chan string)
	return scheduler
}

var globalScheduler *Scheduler
var mu sync.Mutex

// 单例函数，获取 Scheduler 实例
func GetGlobalScheduler() *Scheduler {
	if globalScheduler == nil {
		mu.Lock()
		defer mu.Unlock()

		if globalScheduler == nil {
			scheduler := newScheduler()
			globalScheduler = &scheduler
		}
	}

	return globalScheduler
}

// 开启scheduler
// 1. 查询数据库，寻找是否有到时的周期调度，有的话就发起任务，并更新休眠时间(下一个最近的周期调度时间)
// 2. 开始for循环，每个循环监听三类信号：超时信号，用户操作信号，并发空闲信号
func (s *Scheduler) Start() {
	// todo：异常处理要怎么做

	nextWakeupTime := time.Now()
	nextWakeupTimePtr := &nextWakeupTime
	timeout := s.getTimeout(nextWakeupTimePtr)

	var toUpdate bool
	var tmpNextWakeupTime *time.Time
	var err error
	for {
		select {
		case opInfo := <-s.OpsChannel:
			logger.Logger().Infof("begin deal with op[%v]", opInfo)
			toUpdate, tmpNextWakeupTime, err = s.dealWithOps(opInfo)
			if err != nil {
				logger.Logger().Errorf("scheduler deal with op[%v] failed, %s", opInfo, err.Error())
				continue
			}
		case <-timeout:
			// 在循环过程中，发起任务不需要检查catchup配置（肯定catchup==true）
			logger.Logger().Infof("begin deal with timeout")
			tmpNextWakeupTime, err = s.dealWithTimeout()
			if err != nil {
				logger.Logger().Errorf("scheduler deal with timeout failed, %s", err.Error())
				continue
			}
			toUpdate = true
		case scheduleID := <-s.ConcurrencyChannel:
			logger.Logger().Infof("begin deal with concurrency change of schedule[%s]", scheduleID)
			toUpdate, tmpNextWakeupTime, err = s.dealWithConcurrency(scheduleID, nextWakeupTimePtr)
			if err != nil {
				logger.Logger().Errorf("scheduler deal with cncurrency change of schedule[%s] failed, %s", scheduleID, err.Error())
				continue
			}
		}

		if toUpdate {
			logger.Logger().Infof("update nextWakeupTime, origin:[%s], new:[%s]", s.formatTime(nextWakeupTimePtr), s.formatTime(tmpNextWakeupTime))
			nextWakeupTimePtr = tmpNextWakeupTime
			timeout = s.getTimeout(nextWakeupTimePtr)
			toUpdate = false
		}
	}
}

func (s *Scheduler) formatTime(timeToFormat *time.Time) string {
	if timeToFormat == nil {
		return "None"
	} else {
		return timeToFormat.Format("2006-01-02 15:04:05")
	}
}

func (s *Scheduler) getTimeout(nextWakeupTime *time.Time) <-chan time.Time {
	var timeout <-chan time.Time
	if nextWakeupTime == nil {
		timeout = nil
	} else {
		currentTime := time.Now()
		if nextWakeupTime.Before(currentTime) || nextWakeupTime.Equal(currentTime) {
			timeout = time.After(0 * time.Second)
		} else {
			timeout = time.After(nextWakeupTime.Sub(currentTime))
		}
	}

	return timeout
}

// 该函数不会根据用户操作更新数据库
// - 例如创建schedule记录，更新schedule状态为stop，deleted等
// - 这是api-server controller已经做了的事情
//
// 该函数只需要重新计算timeout时间
// - 该函数不会执行周期任务，如果有到时的周期调度，只需设置timeout为0即可
// - 计算timeout，如果有 schedule 的 next_run_at 在 expire_interval以外，会直接把 timeout 设置为0
//   - 有过期任务，此处不会更新next_run_at，而是马上触发dealWithTimeout函数处理
//
// 对于 stop/delete 操作，可以不再计算timeout
// - 如果停止的schedule，【不是】下一次wakeup要执行的，那对timeout毫无影响
// - 如果停止的schedule恰好是下一次wakeup要执行的，那只是导致一次无效的wakeup而已
//   - 一次无效的timeout，代价是一次扫表；但是为了避免无效的timeout，这里也要扫表，代价是一致的。
func (s *Scheduler) dealWithOps(opInfo OpInfo) (toUpdate bool, timeout *time.Time, err error) {
	logger.Logger().Debugf("begin to deal with shedule op[%s] of schedule[%s]", opInfo.GetOpType(), opInfo.GetScheduleID())

	opType := opInfo.GetOpType()
	if opType == OpTypeStop || opType == OpTypeDelete {
		return false, nil, nil
	}

	nextWakeupTime, err := models.GetNextGlobalWakeupTime(logger.Logger())
	if err != nil {
		return false, nil, err
	}

	return true, nextWakeupTime, nil
}

func (s *Scheduler) getEarlierTime(time1, time2 time.Time) time.Time {
	if time1.Before(time2) {
		return time1
	} else {
		return time2
	}
}

func (s *Scheduler) checkNextRunAt(nextRunAt, currentTime time.Time, endAt sql.NullTime) bool {
	if nextRunAt.After(currentTime) {
		return false
	}
	if endAt.Valid && nextRunAt.After(endAt.Time) {
		return false
	}

	return true
}

// 先处理同时满足currentTime之前，而且schedule.EndAt之前的任务
// 只需要处理 catchup == true 的case
// - 如果catchup == false，即不需要catchup，则currentTime和schedule.EndAt前，所有miss的周期任务都被抛弃，不再发起
func (s *Scheduler) generateRunListForSchedule(schedule models.Schedule, currentTime time.Time, activeCount int) (expiredList, execList, skipList []time.Time, nextRunAt time.Time, stopCount int, err error) {
	logger.Logger().Infof("generateRunListForSchedule with init activeCount[%d], schedule[%v], currentTime[%s]",
		activeCount, schedule, s.formatTime(&currentTime))

	options, err := models.DecodeScheduleOptions(schedule.Options)
	if err != nil {
		errMsg := fmt.Sprintf("decode options of schedule[%s] failed. error: %v", schedule.ID, err)
		return expiredList, execList, skipList, nextRunAt, stopCount, fmt.Errorf(errMsg)
	}

	cronSchedule, err := cron.ParseStandard(schedule.Crontab)
	if err != nil {
		errMsg := fmt.Sprintf("parse crontab spec[%s] for schedule[%s] of pipeline detail[%s] failed, errMsg[%s]",
			schedule.Crontab, schedule.ID, schedule.PipelineVersionID, err.Error())
		return expiredList, execList, skipList, nextRunAt, stopCount, fmt.Errorf(errMsg)
	}

	totalCount := activeCount
	nextRunAt = schedule.NextRunAt
	expire_interval_durtion := time.Duration(options.ExpireInterval) * time.Second
	for ; s.checkNextRunAt(nextRunAt, currentTime, schedule.EndAt); nextRunAt = cronSchedule.Next(nextRunAt) {
		logger.Logger().Infof("start to check schedule[%s] at %s, with schedule.EndAt[%s]",
			schedule.ID, s.formatTime(&nextRunAt), s.formatTime(&(schedule.EndAt.Time)))

		if options.ExpireInterval != 0 && nextRunAt.Add(expire_interval_durtion).Before(currentTime) {
			logger.Logger().Infof("skip nextRunAt[%s] of schedule[%s], beyond expire interval[%d] from currentTime[%s]",
				s.formatTime(&nextRunAt), schedule.ID, options.ExpireInterval, s.formatTime(&currentTime))
			expiredList = append(expiredList, nextRunAt)
			continue
		}

		if options.Concurrency == 0 || totalCount < options.Concurrency {
			execList = append(execList, nextRunAt)
			totalCount += 1
		} else {
			if options.ConcurrencyPolicy == models.ConcurrencyPolicySuspend {
				// 直接跳出循环，不会继续更新nextRunAt
				infoMsg := fmt.Sprintf("concurrency of schedule with ID[%s] already reach[%d], so suspend", schedule.ID, options.Concurrency)
				logger.Logger().Info(infoMsg)
				break
			} else if options.ConcurrencyPolicy == models.ConcurrencyPolicyReplace {
				// replace策略下，得先记录所有可运行的run，然后才能够得出哪那些要运行，哪些不要
				execList = append(execList, nextRunAt)
				totalCount += 1
			} else if options.ConcurrencyPolicy == models.ConcurrencyPolicySkip {
				// 不跳出循环，会继续更新nextRunAt
				infoMsg := fmt.Sprintf("concurrency of schedule with ID[%s] already reach[%d], so skip", schedule.ID, options.Concurrency)
				skipList = append(skipList, nextRunAt)
				logger.Logger().Info(infoMsg)
			}
		}
	}

	// Concurrency != 0，即存在并发度限制，而且ConcurrencyPolicy == replace时，有可能【待发起任务 + 运行中任务】>= concurrency
	// 此时判断是否需要截取一部分待运行任务，以及停止一些已经启动的任务
	if options.Concurrency != 0 && options.ConcurrencyPolicy == models.ConcurrencyPolicyReplace {
		logger.Logger().Infof("process execList[%v], skipList[%v] for schedule[%s] in concurrency[%d] policy[%s]",
			execList, skipList, schedule.ID, options.Concurrency, options.ConcurrencyPolicy)

		if totalCount > options.Concurrency {
			if len(execList) >= options.Concurrency {
				skipList = append(skipList, execList[:len(execList)-options.Concurrency]...)
				execList = execList[len(execList)-options.Concurrency:]
				stopCount = int(activeCount)
			} else {
				stopCount = totalCount - options.Concurrency
			}
		}
	}

	return expiredList, execList, skipList, nextRunAt, stopCount, nil
}

func (s *Scheduler) createRun(schedule models.Schedule, fsConfig models.FsConfig, nextRunAt time.Time, status, msg string) {
	logger.Logger().Infof("start to create run in ScheduledAt[%s] for schedule[%s] with status[%s]",
		s.formatTime(&nextRunAt), schedule.ID, status)
	createRequest := CreateRunRequest{
		FsName:            fsConfig.FsName,
		UserName:          fsConfig.Username,
		Name:              schedule.Name,
		Description:       schedule.Desc,
		PipelineID:        schedule.PipelineID,
		PipelineVersionID: schedule.PipelineVersionID,
		ScheduleID:        schedule.ID,
		ScheduledAt:       s.formatTime(&nextRunAt),
	}

	// generate request id for run create
	ctx := logger.RequestContext{
		UserName:  schedule.UserName,
		RequestID: uuid.NewString(),
	}

	extra := map[string]string{}
	if status != "" {
		extra[FinalRunStatus] = status
		extra[FinalRunMsg] = msg
	}
	_, err := CreateRun(ctx, &createRequest, extra)
	if err != nil {
		logger.Logger().Errorf("create run for schedule[%s] in ScheduledAt[%s] failed, err:[%s]", schedule.ID, s.formatTime(&nextRunAt), err.Error())
	}
}

func (s *Scheduler) stopRun(runID string, schedule models.Schedule) {
	logger.Logger().Infof("start to stop run[%s] for schedule[%s]", runID, schedule.ID)
	request := UpdateRunRequest{StopForce: false}
	err := StopRun(logger.Logger(), schedule.UserName, runID, request)
	if err != nil {
		logger.Logger().Errorf("stop run[%s] failed for schedule[%s], err:[%s]", runID, schedule.ID, err.Error())
	}
}

func (s *Scheduler) processRunList(
	schedule models.Schedule, options models.ScheduleOptions, fsConfig models.FsConfig, currentTime time.Time,
	expiredList, skipList, execList []time.Time, stopCount int, activeRuns []models.Run) {
	// 根据调度时间，先处理expiredList，创建状态为skipped的run，发起任务失败了只打日志，不影响周期调度
	for _, expiredRunAt := range expiredList {
		status := common.StatusRunSkipped
		runMsg := fmt.Sprintf("skip run of schedule[%s] with schedule time[%s], beyond expire interval[%d] before currentTime[%s]",
			schedule.ID, s.formatTime(&expiredRunAt), options.ExpireInterval, s.formatTime(&currentTime))
		logger.Logger().Info(runMsg)
		s.createRun(schedule, fsConfig, expiredRunAt, status, runMsg)
	}

	if options.ConcurrencyPolicy == models.ConcurrencyPolicyReplace {
		// 根据调度时间，replace策略下，需要为在创建正常run前，处理skipList，创建状态为skipped的run
		// 发起任务失败了只打日志，不影响周期调度
		for _, skipRunAt := range skipList {
			status := common.StatusRunSkipped
			runMsg := fmt.Sprintf("skip run of schedule[%s] with schedule time[%s], concurrency already reach[%d] in policy[%s]",
				schedule.ID, s.formatTime(&skipRunAt), options.Concurrency, options.ConcurrencyPolicy)
			logger.Logger().Info(runMsg)
			s.createRun(schedule, fsConfig, skipRunAt, status, runMsg)
		}
	}

	// 再根据 execList，发起run，发起任务失败了只打日志，不影响周期调度
	for _, execRunAt := range execList {
		s.createRun(schedule, fsConfig, execRunAt, "", "")
	}

	if options.ConcurrencyPolicy == models.ConcurrencyPolicySkip {
		// 根据调度时间，skip策略下，需要为在创建正常run后，处理skipList，创建状态为skipped的run
		// 发起任务失败了只打日志，不影响周期调度
		for _, skipRunAt := range skipList {
			status := common.StatusRunSkipped
			runMsg := fmt.Sprintf("skip run of schedule[%s] with schedule time[%s], concurrency already reach[%d] in policy[%s]",
				schedule.ID, s.formatTime(&skipRunAt), options.Concurrency, options.ConcurrencyPolicy)
			logger.Logger().Info(runMsg)
			s.createRun(schedule, fsConfig, skipRunAt, status, runMsg)
		}
	}

	// 最后根据 stopCount，stop周期调度前的active run，停止任务失败了只打日志，不影响周期调度
	for i := 0; i < stopCount; i++ {
		s.stopRun(activeRuns[i].ID, schedule)
	}
}

func (s *Scheduler) updateScheduleAndWakeupTime(schedule models.Schedule, currentTime, nextRunAt time.Time, nextWakeupTime *time.Time) *time.Time {
	logger.Logger().Infof("before updateScheduleAndWakeupTime for schedule[%s], nextRunAt[%s], currentTime[%s]",
		schedule.ID, s.formatTime(&nextRunAt), s.formatTime(&currentTime))

	// 更新 NextRunAt 字段
	to_update := false
	if !nextRunAt.Equal(schedule.NextRunAt) {
		schedule.NextRunAt = nextRunAt
		to_update = true
	}

	// 更新 status 字段
	if schedule.EndAt.Valid && nextRunAt.After(schedule.EndAt.Time) {
		schedule.Status = models.ScheduleStatusSuccess
		to_update = true
	}

	// 更新异常不能影响调度，先只打日志（否则影响整个server的逻辑）
	// todo: 这就需要每次schedule开始调度前，判断当前的schedule run发起情况，那是否还需要nextRunAt？
	if to_update {
		result := storage.DB.Model(&schedule).Save(schedule)
		if result.Error != nil {
			errMsg := fmt.Sprintf("update schedule[%s] of pipeline detail[%s] failed, error:%v",
				schedule.ID, schedule.PipelineVersionID, result.Error)
			logger.Logger().Errorf(errMsg)
		}
	}

	// 更新全局wakeup时间
	// 1. 如果NextRunAt <= currentTime，证明目前schedule超过concurrency，而且concurrency是suspend，导致调度被阻塞，此时nextRunAt不能被纳入nextWakeupTime
	// 2. 如果status是终止态，nextRunAt也不能被纳入nextWakeupTime
	//	 - 另外如果schedule非终态， 一定满足 schedule.nextRunAt <= schedule.EndAt，所以比较时间不用考虑schedule.EndAt
	if schedule.Status == models.ScheduleStatusRunning && schedule.NextRunAt.After(currentTime) {
		earlierTime := schedule.NextRunAt
		if nextWakeupTime != nil {
			earlierTime = s.getEarlierTime(earlierTime, *nextWakeupTime)
		}
		nextWakeupTime = &earlierTime
	}

	return nextWakeupTime
}

// 处理到时信号，主要分成以下步骤：
// 1. 查询数据库
//  - 获取需要发起的周期调度，更新对应next_run_at
//  - 更新到达end_time的周期调度状态
//  - 获取下一个wakeup时间(如果不存在则是空指针)
// 2. 发起到期的任务
// 3. 休眠
func (s *Scheduler) dealWithTimeout() (nextWakeupTime *time.Time, err error) {
	// todo: 查询时，要添加for update锁，避免多个paddleFlow实例同时调度时，记录被同时update
	currentTime := time.Now()
	schedules, err := models.GetSchedulesByStatus(logger.Logger(), models.ScheduleStatusRunning)
	if err != nil {
		return nil, err
	}

	nextWakeupTime = nil
	for _, schedule := range schedules {
		options, err := models.DecodeScheduleOptions(schedule.Options)
		if err != nil {
			errMsg := fmt.Sprintf("decode options[%s] of schedule of ID[%s] failed. error: %v", schedule.Options, schedule.ID, err)
			logger.Logger().Errorf(errMsg)
			continue
		}

<<<<<<< HEAD
		for _, nextRunAt := range nextRunAtList {
			logger.Logger().Infof("start to create run in ScheduledAt[%s] for schedule[%s]", nextRunAt.Format("2006-01-02 15:04:05"), scheduleID)
			createRequest := CreateRunRequest{
				UserName:         schedule.UserName,
				Name:             schedule.Name,
				Description:      schedule.Desc,
				PipelineID:       schedule.PipelineID,
				PipelineDetailID: schedule.PipelineDetailID,
				ScheduleID:       schedule.ID,
				ScheduledAt:      nextRunAt.Format("2006-01-02 15:04:05"),
			}

			// generate request id for run create
			ctx := logger.RequestContext{
				UserName:  schedule.UserName,
				RequestID: uuid.NewString(),
			}
			_, err := CreateRun(ctx, &createRequest, nil)
			if err != nil {
				logger.Logger().Errorf("create run for schedule[%s] in ScheduledAt[%s] failed, err:[%s]", scheduleID, nextRunAt.Format("2006-01-02 15:04:05"), err.Error())
				continue
			}
=======
		fsConfig, err := models.DecodeFsConfig(schedule.FsConfig)
		if err != nil {
			logger.Logger().Errorf("decode fsConfig[%s] of schedule[%s] with failed, err:[%s]", schedule.FsConfig, schedule.ID, err.Error())
			continue
		}

		scheduleIDList := []string{schedule.ID}
		activeRuns, err := models.ListRun(logger.Logger(), 0, 0, []string{}, []string{}, []string{}, []string{}, common.RunActiveStatus, scheduleIDList)
		if err != nil {
			errMsg := fmt.Sprintf("get runs to stop for schedule[%s] failed, err: %s", schedule.ID, err.Error())
			logger.Logger().Error(errMsg)
			continue
>>>>>>> b0481bef
		}

		// 先处理同时满足currentTime之前，而且schedule.EndAt之前的任务
		activeCount := len(activeRuns)
		expiredList, execList, skipList, nextRunAt, stopCount, err := s.generateRunListForSchedule(schedule, currentTime, activeCount)
		if err != nil {
			continue
		}

		// 为expiredList, skipList, execList发起对应任务
		// 根据stopCount停止activeRuns
		logger.Logger().Infof("before processRunList, expiredList[%v], execList[%v], skipList[%v], activeCount:[%d], stopCount[%d]", expiredList, execList, skipList, activeCount, stopCount)
		s.processRunList(schedule, options, fsConfig, currentTime, expiredList, skipList, execList, stopCount, activeRuns)

		// 更新数据库记录（如果nextRunAt，或者status字段有更新的话），以及更新 nextWakeupTime
		nextWakeupTime = s.updateScheduleAndWakeupTime(schedule, currentTime, nextRunAt, nextWakeupTime)
		logger.Logger().Infof("after updateScheduleAndWakeupTime for schedule[%s], nextWakeupTime[%s]", schedule.ID, s.formatTime(nextWakeupTime))
	}

	return nextWakeupTime, err
}

// 1. 判断要不要重新计算全局timeout（计算耗时，尽量过滤非必需场景）
// - 如果当前schdule状态不是running，不做任何处理
// - 查询当前schedule的并发度，如果当前并发度>=concurrency，不做任何处理
// - 如果 concurrencyPolicy 不是suspend，不用处理
//
// 2. 计算下一个全局timeout时间
// - 计算timeout，如果有 schedule 的 next_run_at 在 expire_interval以外，会直接把 timeout 设置为0
//   - 有过期任务，此处不会更新next_run_at，而是马上触发dealWithTimeout函数处理
// - todo：可以改成计算这个周期调度的下一次timeout时间，并且与全局timeout进行比较&替换（如果有需要），效率可能有提升
//
// 注意：该函数并不会真正运行任务，或者更新schedule数据库状态。跟dealWithOps一样，只会更新timeout
func (s *Scheduler) dealWithConcurrency(scheduleID string, originNextWakeupTime *time.Time) (toUpdate bool, timeout *time.Time, err error) {
	schedule, err := models.GetSchedule(logger.Logger(), scheduleID)
	if err != nil {
		return false, nil, err
	}

	if schedule.Status != models.ScheduleStatusRunning {
		logger.Logger().Infof("schedule[%s] not running, doing nothing", scheduleID)
		return false, nil, nil
	}

	options, err := models.DecodeScheduleOptions(schedule.Options)
	if err != nil {
		errMsg := fmt.Sprintf("decode options[%s] of schedule of ID[%s] failed. error: %v", schedule.Options, scheduleID, err)
		logger.Logger().Errorf(errMsg)
		return false, nil, fmt.Errorf(errMsg)
	}

	// 如果scheduler的 ConcurrencyPolicy 不是 Suspend，就只需要到时间就运行 or skip，这些操作在deal with timeout中处理
	if options.ConcurrencyPolicy != models.ConcurrencyPolicySuspend {
		logger.Logger().Infof("schedule[%s] ConcurrencyPolicy not suspend, doing nothing", scheduleID)
		return false, nil, nil
	}

	// 查询当前schedule的并发度，如果当前并发度>=concurrency，不做任何处理
	count, err := models.CountActiveRunsForSchedule(logger.Logger(), scheduleID)
	if err != nil {
		errMsg := fmt.Sprintf("count notEnded runs for schedule[%s] failed. error:%s", scheduleID, err.Error())
		logger.Logger().Errorf(errMsg)
		return false, nil, fmt.Errorf(errMsg)
	}

	if int(count) >= options.Concurrency {
		return false, nil, nil
	}

	if originNextWakeupTime == nil || (*originNextWakeupTime).After(schedule.NextRunAt) {
		return true, &schedule.NextRunAt, nil
	} else {
		return false, nil, nil
	}
}<|MERGE_RESOLUTION|>--- conflicted
+++ resolved
@@ -288,12 +288,11 @@
 	return expiredList, execList, skipList, nextRunAt, stopCount, nil
 }
 
-func (s *Scheduler) createRun(schedule models.Schedule, fsConfig models.FsConfig, nextRunAt time.Time, status, msg string) {
+func (s *Scheduler) createRun(schedule models.Schedule, nextRunAt time.Time, status, msg string) {
 	logger.Logger().Infof("start to create run in ScheduledAt[%s] for schedule[%s] with status[%s]",
 		s.formatTime(&nextRunAt), schedule.ID, status)
 	createRequest := CreateRunRequest{
-		FsName:            fsConfig.FsName,
-		UserName:          fsConfig.Username,
+		UserName:          schedule.UserName,
 		Name:              schedule.Name,
 		Description:       schedule.Desc,
 		PipelineID:        schedule.PipelineID,
@@ -329,7 +328,7 @@
 }
 
 func (s *Scheduler) processRunList(
-	schedule models.Schedule, options models.ScheduleOptions, fsConfig models.FsConfig, currentTime time.Time,
+	schedule models.Schedule, options models.ScheduleOptions, currentTime time.Time,
 	expiredList, skipList, execList []time.Time, stopCount int, activeRuns []models.Run) {
 	// 根据调度时间，先处理expiredList，创建状态为skipped的run，发起任务失败了只打日志，不影响周期调度
 	for _, expiredRunAt := range expiredList {
@@ -337,7 +336,7 @@
 		runMsg := fmt.Sprintf("skip run of schedule[%s] with schedule time[%s], beyond expire interval[%d] before currentTime[%s]",
 			schedule.ID, s.formatTime(&expiredRunAt), options.ExpireInterval, s.formatTime(&currentTime))
 		logger.Logger().Info(runMsg)
-		s.createRun(schedule, fsConfig, expiredRunAt, status, runMsg)
+		s.createRun(schedule, expiredRunAt, status, runMsg)
 	}
 
 	if options.ConcurrencyPolicy == models.ConcurrencyPolicyReplace {
@@ -348,13 +347,13 @@
 			runMsg := fmt.Sprintf("skip run of schedule[%s] with schedule time[%s], concurrency already reach[%d] in policy[%s]",
 				schedule.ID, s.formatTime(&skipRunAt), options.Concurrency, options.ConcurrencyPolicy)
 			logger.Logger().Info(runMsg)
-			s.createRun(schedule, fsConfig, skipRunAt, status, runMsg)
+			s.createRun(schedule, skipRunAt, status, runMsg)
 		}
 	}
 
 	// 再根据 execList，发起run，发起任务失败了只打日志，不影响周期调度
 	for _, execRunAt := range execList {
-		s.createRun(schedule, fsConfig, execRunAt, "", "")
+		s.createRun(schedule, execRunAt, "", "")
 	}
 
 	if options.ConcurrencyPolicy == models.ConcurrencyPolicySkip {
@@ -365,7 +364,7 @@
 			runMsg := fmt.Sprintf("skip run of schedule[%s] with schedule time[%s], concurrency already reach[%d] in policy[%s]",
 				schedule.ID, s.formatTime(&skipRunAt), options.Concurrency, options.ConcurrencyPolicy)
 			logger.Logger().Info(runMsg)
-			s.createRun(schedule, fsConfig, skipRunAt, status, runMsg)
+			s.createRun(schedule, skipRunAt, status, runMsg)
 		}
 	}
 
@@ -442,43 +441,12 @@
 			continue
 		}
 
-<<<<<<< HEAD
-		for _, nextRunAt := range nextRunAtList {
-			logger.Logger().Infof("start to create run in ScheduledAt[%s] for schedule[%s]", nextRunAt.Format("2006-01-02 15:04:05"), scheduleID)
-			createRequest := CreateRunRequest{
-				UserName:         schedule.UserName,
-				Name:             schedule.Name,
-				Description:      schedule.Desc,
-				PipelineID:       schedule.PipelineID,
-				PipelineDetailID: schedule.PipelineDetailID,
-				ScheduleID:       schedule.ID,
-				ScheduledAt:      nextRunAt.Format("2006-01-02 15:04:05"),
-			}
-
-			// generate request id for run create
-			ctx := logger.RequestContext{
-				UserName:  schedule.UserName,
-				RequestID: uuid.NewString(),
-			}
-			_, err := CreateRun(ctx, &createRequest, nil)
-			if err != nil {
-				logger.Logger().Errorf("create run for schedule[%s] in ScheduledAt[%s] failed, err:[%s]", scheduleID, nextRunAt.Format("2006-01-02 15:04:05"), err.Error())
-				continue
-			}
-=======
-		fsConfig, err := models.DecodeFsConfig(schedule.FsConfig)
-		if err != nil {
-			logger.Logger().Errorf("decode fsConfig[%s] of schedule[%s] with failed, err:[%s]", schedule.FsConfig, schedule.ID, err.Error())
-			continue
-		}
-
 		scheduleIDList := []string{schedule.ID}
 		activeRuns, err := models.ListRun(logger.Logger(), 0, 0, []string{}, []string{}, []string{}, []string{}, common.RunActiveStatus, scheduleIDList)
 		if err != nil {
 			errMsg := fmt.Sprintf("get runs to stop for schedule[%s] failed, err: %s", schedule.ID, err.Error())
 			logger.Logger().Error(errMsg)
 			continue
->>>>>>> b0481bef
 		}
 
 		// 先处理同时满足currentTime之前，而且schedule.EndAt之前的任务
@@ -491,7 +459,7 @@
 		// 为expiredList, skipList, execList发起对应任务
 		// 根据stopCount停止activeRuns
 		logger.Logger().Infof("before processRunList, expiredList[%v], execList[%v], skipList[%v], activeCount:[%d], stopCount[%d]", expiredList, execList, skipList, activeCount, stopCount)
-		s.processRunList(schedule, options, fsConfig, currentTime, expiredList, skipList, execList, stopCount, activeRuns)
+		s.processRunList(schedule, options, currentTime, expiredList, skipList, execList, stopCount, activeRuns)
 
 		// 更新数据库记录（如果nextRunAt，或者status字段有更新的话），以及更新 nextWakeupTime
 		nextWakeupTime = s.updateScheduleAndWakeupTime(schedule, currentTime, nextRunAt, nextWakeupTime)
