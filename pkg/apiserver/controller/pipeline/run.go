/*
Copyright (c) 2021 PaddlePaddle Authors. All Rights Reserve.

Licensed under the Apache License, Version 2.0 (the "License");
you may not use this file except in compliance with the License.
You may obtain a copy of the License at

    http://www.apache.org/licenses/LICENSE-2.0

Unless required by applicable law or agreed to in writing, software
distributed under the License is distributed on an "AS IS" BASIS,
WITHOUT WARRANTIES OR CONDITIONS OF ANY KIND, either express or implied.
See the License for the specific language governing permissions and
limitations under the License.
*/

package pipeline

import (
	"database/sql"
	"encoding/base64"
	"encoding/json"
	"errors"
	"fmt"
	"time"

	log "github.com/sirupsen/logrus"
	"gopkg.in/yaml.v2"
	"gorm.io/gorm"
	"k8s.io/apimachinery/pkg/apis/meta/v1/unstructured"

	"github.com/PaddlePaddle/PaddleFlow/pkg/apiserver/common"
	"github.com/PaddlePaddle/PaddleFlow/pkg/apiserver/controller/fs"
	"github.com/PaddlePaddle/PaddleFlow/pkg/apiserver/handler"
	"github.com/PaddlePaddle/PaddleFlow/pkg/apiserver/models"
	"github.com/PaddlePaddle/PaddleFlow/pkg/common/config"
	errors2 "github.com/PaddlePaddle/PaddleFlow/pkg/common/errors"
	"github.com/PaddlePaddle/PaddleFlow/pkg/common/logger"
	"github.com/PaddlePaddle/PaddleFlow/pkg/common/schema"
	fsCommon "github.com/PaddlePaddle/PaddleFlow/pkg/fs/utils/common"
	"github.com/PaddlePaddle/PaddleFlow/pkg/pipeline"
	pplcommon "github.com/PaddlePaddle/PaddleFlow/pkg/pipeline/common"
	"github.com/PaddlePaddle/PaddleFlow/pkg/trace_logger"
)

var wfMap = make(map[string]*pipeline.Workflow, 0)

const (
	JsonFsOptions   = "fs_options" //由于在获取BodyMap的FsOptions前已经转为下划线形式，因此这里为fs_options
	JsonUserName    = "userName"
	JsonDescription = "description"
	JsonFlavour     = "flavour"
	JsonQueue       = "queue"
	JsonJobType     = "jobType"
	JsonEnv         = "env"

	FinalRunStatus = "FINAL_RUN_STATUS"
	FinalRunMsg    = "FINAL_RUN_MSG"
)

type CreateRunRequest struct {
	FsName      string                 `json:"fsName"`
	UserName    string                 `json:"username,omitempty"`   // optional, only for root user
	Name        string                 `json:"name,omitempty"`       // optional
	Description string                 `json:"desc,omitempty"`       // optional
	Parameters  map[string]interface{} `json:"parameters,omitempty"` // optional
	DockerEnv   string                 `json:"dockerEnv,omitempty"`  // optional
	// run workflow source. priority: RunYamlRaw > PipelineID + PipelineDetailID > RunYamlPath
	// 为了防止字符串或者不同的http客户端对run.yaml
	// 格式中的特殊字符串做特殊过滤处理导致yaml文件不正确，因此采用runYamlRaw采用base64编码传输
	Disabled         string `json:"disabled,omitempty"`         // optional
	RunYamlRaw       string `json:"runYamlRaw,omitempty"`       // optional. one of 3 sources of run. high priority
	PipelineID       string `json:"pipelineID,omitempty"`       // optional. one of 3 sources of run. medium priority
	PipelineDetailID string `json:"pipelineDetailID,omitempty"` // optional. one of 3 sources of run. medium priority
	RunYamlPath      string `json:"runYamlPath,omitempty"`      // optional. one of 3 sources of run. low priority
	ScheduleID       string `json:"scheduleID"`
	ScheduledAt      string `json:"scheduledAt"`
}

// used for API CreateRunJson to unmarshal steps in entryPoints and postProcess
type RunStep struct {
	Parameters map[string]interface{} `json:"parameters"`
	Command    string                 `json:"command"`
	Deps       string                 `json:"deps"`
	Artifacts  ArtifactsJson          `json:"artifacts"`
	Env        map[string]string      `json:"env"`
	Queue      string                 `json:"queue"`
	Flavour    string                 `json:"flavour"`
	JobType    string                 `json:"jobType"`
	Cache      schema.Cache           `json:"cache"`
	DockerEnv  string                 `json:"dockerEnv"`
}

// used for API CreateRunJson to unmarshal artifacts
type ArtifactsJson struct {
	Input  map[string]string `json:"input"`
	Output []string          `json:"output"`
}

type UpdateRunRequest struct {
	StopForce bool `json:"stopForce"`
}

type DeleteRunRequest struct {
	CheckCache bool `json:"checkCache"`
}

type CreateRunResponse struct {
	RunID string `json:"runID"`
}

type RunBrief struct {
	ID            string `json:"runID"`
	Name          string `json:"name"`
	Source        string `json:"source"` // pipelineID or yamlPath
	UserName      string `json:"username"`
	FsName        string `json:"fsName"`
	Description   string `json:"description"`
	ScheduleID    string `json:"scheduleID"`
	Message       string `json:"runMsg"`
	Status        string `json:"status"`
	ScheduledTime string `json:"scheduledTime"`
	CreateTime    string `json:"createTime"`
	ActivateTime  string `json:"activateTime"`
	UpdateTime    string `json:"updateTime"`
}

type ListRunResponse struct {
	common.MarkerInfo
	RunList []RunBrief `json:"runList"`
}

func (b *RunBrief) modelToListResp(run models.Run) {
	b.ID = run.ID
	b.Name = run.Name
	b.Source = run.Source
	b.UserName = run.UserName
	b.FsName = run.FsName
	b.Description = run.Description
	b.ScheduleID = run.ScheduleID
	b.Message = run.Message
	b.Status = run.Status
	b.CreateTime = run.CreateTime
	b.ActivateTime = run.ActivateTime
	b.UpdateTime = run.UpdateTime

	if run.ScheduledAt.Valid {
		b.ScheduledTime = run.ScheduledAt.Time.Format("2006-01-02 15:04:05")
	} else {
		b.ScheduledTime = ""
	}
}

func buildWorkflowSource(ctx logger.RequestContext, req CreateRunRequest, fsID string) (schema.WorkflowSource, string, string, error) {
	var source, runYaml, requestId, userName string
	requestId, userName = ctx.RequestID, ctx.UserName

	trace_logger.Key(requestId).Infof("retrieve source and runYaml")
	// retrieve source and runYaml
	if req.RunYamlRaw != "" { // high priority: wfs delivered by request
		// base64 decode
		// todo://后续将实际运行的run.yaml放入文件中
		sDec, err := base64.StdEncoding.DecodeString(req.RunYamlRaw)
		if err != nil {
			logger.Logger().Errorf("Decode raw runyaml is [%s] failed. err:%v", req.RunYamlRaw, err)
			return schema.WorkflowSource{}, "", "", err
		}
		runYaml = string(sDec)
		wfs, err := schema.GetWorkflowSource([]byte(runYaml))
		if err != nil {
			logger.Logger().Errorf("Unmarshal runYaml to get source failed. yaml: %s \n, err:%v", runYaml, err)
			return schema.WorkflowSource{}, "", "", err
		}
		// 目前只保存用户提交的yaml，因此这里获得的yaml直接舍去
		source, _, err = getSourceAndYaml(wfs)
		if err != nil {
			logger.Logger().Errorf("get source and yaml by wrokFlowSource faild. err: %v", err)
			return schema.WorkflowSource{}, "", "", err
		}
	} else if req.PipelineID != "" { // medium priority: wfs in pipeline
		hasAuth, _, err := CheckPipelinePermission(userName, req.PipelineID)
		if err != nil {
			logger.Logger().Errorf("buildWorkflowSource for pipeline[%s] failed. err:%v", req.PipelineID, err)
			return schema.WorkflowSource{}, "", "", err
		} else if !hasAuth {
			err := common.NoAccessError(userName, common.ResourceTypePipeline, req.PipelineID)
			logger.Logger().Errorf("buildWorkflowSource for pipeline[%s] failed. err:%v", req.PipelineID, err)
			return schema.WorkflowSource{}, "", "", err
		}

		// query pipeline detail
		var pplDetail models.PipelineDetail
		if req.PipelineDetailID == "" {
			pplDetail, err = models.GetLastPipelineDetail(req.PipelineID)
			if err != nil {
				logger.Logger().Errorf("get latest detail[%s] of pipeline[%s]. err: %v", req.PipelineDetailID, req.PipelineID, err)
				return schema.WorkflowSource{}, "", "", err
			}
		} else {
			pplDetail, err = models.GetPipelineDetail(req.PipelineID, req.PipelineDetailID)
			if err != nil {
				logger.Logger().Errorf("get detail[%s] of pipeline[%s]. err: %v", req.PipelineDetailID, req.PipelineID, err)
				return schema.WorkflowSource{}, "", "", err
			}
		}

		runYaml = pplDetail.PipelineYaml
		source = fmt.Sprintf("%s-%s", req.PipelineID, req.PipelineDetailID)
	} else { // low priority: wfs in fs, read from runYamlPath
		if fsID == "" {
			err := fmt.Errorf("can not get runYaml without fs")
			logger.Logger().Errorf(err.Error())
			return schema.WorkflowSource{}, "", "", err
		}
		runYamlPath := req.RunYamlPath
		if runYamlPath == "" {
			runYamlPath = config.DefaultRunYamlPath
		}
		runYamlByte, err := handler.ReadFileFromFs(fsID, runYamlPath, logger.Logger())
		if err != nil {
			logger.Logger().Errorf("readFileFromFs from[%s] failed. err:%v", fsID, err)
			return schema.WorkflowSource{}, "", "", err
		}
		source = runYamlPath
		runYaml = string(runYamlByte)
	}

	// 检查 yaml 格式
	if err := yaml.UnmarshalStrict([]byte(runYaml), map[interface{}]interface{}{}); err != nil {
		logger.Logger().Errorf("runYaml format invalid. err:%v", err)
		return schema.WorkflowSource{}, "", "", err
	}

	// to wfs
	trace_logger.Key(requestId).Infof("run yaml and req to wfs")
	wfs, err := runYamlAndReqToWfs(runYaml, req)
	if err != nil {
		logger.Logger().Errorf("runYamlAndReqToWfs failed. err:%v", err)
		return schema.WorkflowSource{}, "", "", err
	}
	return wfs, source, runYaml, nil
}

// Used for API CreateRunJson, get wfs by json request.
func getWorkFlowSourceByJson(bodyMap map[string]interface{}) (schema.WorkflowSource, error) {
	// 先处理Json特有的参数
	if err := ProcessJsonAttr(bodyMap); err != nil {
		logger.Logger().Errorf("process json attribute failed, error: %s", err.Error())
		return schema.WorkflowSource{}, err
	}
	// 获取yaml版的Wfs
	wfs, err := schema.GetWorkflowSourceByMap(bodyMap)
	if err != nil {
		logger.Logger().Errorf("get workflowSource in json failed, error: %s", err.Error())
		return schema.WorkflowSource{}, err
	}

	return wfs, nil
}

func ProcessJsonAttr(bodyMap map[string]interface{}) error {
	// Json接口特有的全局参数
	JsonAttrMap := map[string]interface{}{
		JsonFlavour: nil,
		JsonJobType: nil,
		JsonQueue:   nil,
		JsonEnv:     nil,

		//这2个字段，之前已经处理过，后续的Json解析逻辑无需处理，只需剔除即可
		JsonDescription: nil,
		JsonUserName:    nil,
	}

	// 先把Json接口特有的全局参数提取出来保存
	for key := range JsonAttrMap {
		JsonAttrMap[key] = bodyMap[key]
		delete(bodyMap, key)
	}

	// 获取Json全局Env
	globalEnvMap, err := ParseJsonGlobalEnv(JsonAttrMap)
	if err != nil {
		return err
	}

	// 处理components, entryPoints, postProcess中，Json特有的参数
	// 全局Env替换节点Env，节点Env的优先级更高
	entryPointsMap, ok := bodyMap["entry_points"].(map[string]interface{})
	if !ok {
		return fmt.Errorf("get entry_points map failed")
	}
	if err := processRunJsonComponents(entryPointsMap, globalEnvMap); err != nil {
		logger.Logger().Errorf(err.Error())
		return err
	}

	postProcessMap, ok := bodyMap["post_process"].(map[string]interface{})
	if ok {
		if err := processRunJsonComponents(postProcessMap, globalEnvMap); err != nil {
			logger.Logger().Errorf(err.Error())
			return err
		}
	}

	componentMap, ok := bodyMap["components"].(map[string]interface{})
	if ok {
		if err := processRunJsonComponents(componentMap, globalEnvMap); err != nil {
			logger.Logger().Errorf(err.Error())
			return err
		}
	}
	return nil
}

func ParseJsonGlobalEnv(jsonAttrMap map[string]interface{}) (map[string]string, error) {
	resMap := map[string]string{}

	for key, value := range jsonAttrMap {
		switch key {
		case JsonFlavour:
			if value != nil {
				value, ok := value.(string)
				if !ok {
					return nil, fmt.Errorf("[flavour] should be string type")
				}
				if _, ok := resMap[schema.EnvJobFlavour]; !ok {
					resMap[schema.EnvJobFlavour] = value
				}
			}
		case JsonQueue:
			if value != nil {
				value, ok := value.(string)
				if !ok {
					return nil, fmt.Errorf("[queue] should be string type")
				}
				if _, ok := resMap[schema.EnvJobQueueName]; !ok {
					resMap[schema.EnvJobQueueName] = value
				}
			}
		case JsonJobType:
			if value != nil {
				value, ok := value.(string)
				if !ok {
					return nil, fmt.Errorf("[jobType] should be string type")
				}
				if _, ok := resMap[schema.EnvJobType]; !ok {
					resMap[schema.EnvJobType] = value
				}
			}
		case JsonEnv:
			if value != nil {
				value, ok := value.(map[string]interface{})
				if !ok {
					return nil, fmt.Errorf("[env] should be map type")
				}
				for envKey, envValue := range value {
					envValue := envValue.(string)
					if !ok {
						return nil, fmt.Errorf("value of env should be string type")
					}
					resMap[envKey] = envValue
				}
			}
		}
	}
	return resMap, nil
}

// 该函数主要完成CreateRunJson接口中，各类变量的全局替换操作
func processRunJsonComponents(componentMap map[string]interface{}, globalEnvMap map[string]string) error {
	for _, comp := range componentMap {
		compMap, ok := comp.(map[string]interface{})
		if !ok {
			return fmt.Errorf("component should be map type")
		}

		if subMap, ok := compMap["entry_points"].(map[string]interface{}); ok {
			processRunJsonComponents(subMap, globalEnvMap)
		} else {
			if ref, ok := compMap["reference"].(map[string]interface{}); ok {
				if refComp, ok := ref["component"].(string); ok && refComp != "" {
					// reference节点不需要进行下面的替换操作
					continue
				}
			}
			_, ok = compMap["env"]
			if !ok {
				if err := unstructured.SetNestedMap(compMap, map[string]interface{}{}, "env"); err != nil {
					return fmt.Errorf("initMap failed, error:%v", err)
				}
			}
			env, ok := compMap["env"].(map[string]interface{})
			if !ok {
				return fmt.Errorf("[env] in component should be map type")
			}

			transValue2Env(compMap, env, JsonFlavour, schema.EnvJobFlavour)
			transValue2Env(compMap, env, JsonJobType, schema.EnvJobType)
			transValue2Env(compMap, env, JsonQueue, schema.EnvJobQueueName)

			for key, value := range globalEnvMap {
				if _, ok := env[key]; !ok {
					env[key] = value
				}
			}
		}

	}
	return nil
}

func transValue2Env(compMap map[string]interface{}, env map[string]interface{}, attrStr, attrEnvStr string) {
	if value, ok := compMap[attrStr].(string); ok {
		if _, ok := env[attrEnvStr]; !ok {
			env[attrEnvStr] = value
		}
		delete(compMap, attrStr)
	}
}

func getSourceAndYaml(wfs schema.WorkflowSource) (string, string, error) {
	yamlByte, err := yaml.Marshal(wfs)
	if err != nil {
		logger.Logger().Errorf("marshal workFlowSource to yaml faild. err: %v", err)
		return "", "", err
	}
	// 由于wfs中的EntryPoints字段的类型为WorkflowSourceDag，而非map，因此直接marshal得到的yaml格式有误，不可用
	// 需要将yaml转成map，进行处理后再转回yaml
	yamlMap, err := schema.RunYaml2Map(yamlByte)
	if err != nil {
		return "", "", err
	}

	// 提取 entry_points
	entryPointsMap, ok, err := unstructured.NestedFieldNoCopy(yamlMap, "entry_points", "entry_points")
	if err != nil {
		return "", "", fmt.Errorf("get entry_points map from yamlMap failed, error: %s", err.Error())
	}
	if !ok {
		logger.Logger().Warnf("runYaml Map doesn't have entry_points")
	}
	if err := unstructured.SetNestedField(yamlMap, entryPointsMap, "entry_points"); err != nil {
		return "", "", err
	}
	resYamlByte, err := yaml.Marshal(yamlMap)
	if err != nil {
		return "", "", err
	}

	runYaml := string(resYamlByte)
	source := common.GetMD5Hash(resYamlByte)
	return source, runYaml, nil
}

func runYamlAndReqToWfs(runYaml string, req CreateRunRequest) (schema.WorkflowSource, error) {
	// parse yaml -> WorkflowSource
	wfs, err := schema.GetWorkflowSource([]byte(runYaml))
	if err != nil {
		logger.Logger().Errorf("get WorkflowSource by yaml failed. yaml: %s \n, err:%v", runYaml, err)
		return schema.WorkflowSource{}, err
	}

	// replace name & dockerEnv & disabled by request
	if req.Name != "" {
		wfs.Name = req.Name
	}
	if req.DockerEnv != "" {
		wfs.DockerEnv = req.DockerEnv
	}
	if req.Disabled != "" {
		wfs.Disabled = req.Disabled
	}
	if req.FsName != "" {
		wfs.FsOptions.FsName = req.FsName
	}
	return wfs, nil
}

func CreateRun(ctx logger.RequestContext, request *CreateRunRequest, extra map[string]string) (CreateRunResponse, error) {
	/*
		extra目前用于指定在数据库创建Run记录后，是否需要发起任务
		extra中可用的key有: FINAL_RUN_STATUS, FINAL_RUN_MSG
	*/
	if extra == nil {
		extra = map[string]string{}
	}

<<<<<<< HEAD
	globalFsID := ""
	globalFsName := request.GlobalFsName
=======
	fsID := ""
	fsName := request.FsName
>>>>>>> a5be6986
	requestId := ctx.RequestID
	ctxUserName := ctx.UserName // 这是实际发送请求的用户，由Token决定，全局不会改变
	userName := ctxUserName     // 这是进行后续fs操作的用户，root用户可以设置为其他普通用户
	if common.IsRootUser(ctxUserName) && request.UserName != "" {
		// root user can select fs under other users
		userName = request.UserName
	}

	if fsName != "" {
		fsID = common.ID(userName, fsName)
	}

	// TODO:// validate flavour
	// TODO:// validate queue

	trace_logger.Key(requestId).Infof("build workflow source for run: %+v", request)
	wfs, source, runYaml, err := buildWorkflowSource(ctx, *request, fsID)
	if err != nil {
		logger.Logger().Errorf("buildWorkflowSource failed. error:%v", err)
		return CreateRunResponse{}, err
	}

	// 如果request里面的fsID为空，那么需要判断yaml（通过PipelineID或Raw上传的）中有无指定GlobalFs，有则生成fsID
	if fsName == "" && wfs.FsOptions.FsName != "" {
		fsID = common.ID(userName, wfs.FsOptions.FsName)
		fsName = wfs.FsOptions.FsName
	}

	trace_logger.Key(requestId).Infof("check name reg pattern: %s", wfs.Name)
	// check name pattern
	if wfs.Name != "" && !schema.CheckReg(wfs.Name, common.RegPatternRunName) {
		err := common.InvalidNamePatternError(wfs.Name, common.ResourceTypeRun, common.RegPatternRunName)
		logger.Logger().Errorf("create run failed as run name illegal. error:%v", err)
		return CreateRunResponse{}, err
	}

	scheduledAt := sql.NullTime{}
	if request.ScheduledAt == "" {
		scheduledAt = sql.NullTime{Valid: false}
	} else {
		scheduledAt.Valid = true
		scheduledAt.Time, err = time.ParseInLocation("2006-01-02 15:04:05", request.ScheduledAt, time.Local)
		if err != nil {
			errMsg := fmt.Sprintf("scheduledAt[%s] format not correct, should be YYYY-MM-DD hh:mm:ss", request.ScheduledAt)
			return CreateRunResponse{}, fmt.Errorf(errMsg)
		}
	}

	// create run in db after run.yaml validated
	run := models.Run{
		ID:             "", // to be back filled according to db pk
		Name:           wfs.Name,
		Source:         source,
		UserName:       userName,
		FsName:         fsName,
		FsID:           fsID,
		Description:    request.Description,
		Parameters:     request.Parameters,
		RunYaml:        runYaml,
		WorkflowSource: wfs,
		DockerEnv:      wfs.DockerEnv,
		Disabled:       request.Disabled,
		ScheduleID:     request.ScheduleID,
		ScheduledAt:    scheduledAt,
		Status:         "", // to be filled later
		Message:        "", // to be filld later
	}

	var response CreateRunResponse
	if extra[FinalRunStatus] != "" {
		isFinal := false
		for _, status := range common.RunFinalStatus {
			if status == extra[FinalRunStatus] {
				isFinal = true
				break
			}
		}
		if !isFinal {
			err := fmt.Errorf("create final run failed without final status")
			logger.Logger().Errorf(err.Error())
			return CreateRunResponse{}, err
		}

		run.Status = extra[FinalRunStatus]
		run.Message = extra[FinalRunMsg]

		var runID string
		_, runID, err = ValidateAndCreateRun(ctx, &run, userName, *request)
		if err != nil {
			logger.Logger().Errorf("create final run failed, error: %s", err.Error())
			return CreateRunResponse{}, err
		}
		response = CreateRunResponse{RunID: runID}
	} else {
		run.Status = common.StatusRunInitiating

		trace_logger.Key(requestId).Infof("validate and start run: %+v", run)
		response, err = ValidateAndStartRun(ctx, run, userName, *request)
	}

	return response, err
}

func CreateRunByJson(ctx logger.RequestContext, bodyMap map[string]interface{}) (CreateRunResponse, error) {
	requestId := ctx.RequestID

	// 从request body中提取部分信息，这些信息与workflow没有直接关联
	var reqFsName string
	var reqUserName string
	var reqDescription string

	parser := schema.Parser{}
	// 将字段名由Json风格改为Yaml风格
	if err := parser.TransJsonMap2Yaml(bodyMap); err != nil {
		return CreateRunResponse{}, err
	}

	fsMap, ok := bodyMap[JsonFsOptions].(map[string]interface{})
	if ok {
		fsOptions := schema.FsOptions{}
		if err := parser.ParseFsOptions(fsMap, &fsOptions); err != nil {
			logger.Logger().Errorf("check fsOptions failed, error: %s", err.Error())
			return CreateRunResponse{}, err
		}
		reqFsName = fsOptions.FsName
	}
	if _, ok := bodyMap[JsonUserName].(string); ok {
		reqUserName = bodyMap[JsonUserName].(string)
	}
	if _, ok := bodyMap[JsonDescription].(string); ok {
		reqDescription = bodyMap[JsonDescription].(string)
	}

	fsID := ""
	ctxUserName := ctx.UserName // 这是实际发送请求的用户，由Token决定，全局不会改变
	userName := ctxUserName     // 这是进行后续fs操作的用户，root用户可以设置为其他普通用户
	if reqFsName != "" {
		if common.IsRootUser(ctxUserName) && reqUserName != "" {
			// root user can select fs under other users
			userName = reqUserName
		}
		fsID = common.ID(userName, reqFsName)
	}

	trace_logger.Key(requestId).Infof("get workflow source for run: %+v", bodyMap)
	wfs, err := getWorkFlowSourceByJson(bodyMap)
	if err != nil {
		logger.Logger().Errorf("get WorkFlowSource by request failed. error:%v", err)
		return CreateRunResponse{}, err
	}

	trace_logger.Key(requestId).Infof("get source and yaml for run: %+v", bodyMap)
	source, runYaml, err := getSourceAndYaml(wfs)
	if err != nil {
		logger.Logger().Errorf("get source and yaml by workflowsource failed. error:%v", err)
		return CreateRunResponse{}, err
	}

	trace_logger.Key(requestId).Infof("check name reg pattern: %s", wfs.Name)
	// check name pattern
	if wfs.Name != "" && !schema.CheckReg(wfs.Name, common.RegPatternRunName) {
		err := common.InvalidNamePatternError(wfs.Name, common.ResourceTypeRun, common.RegPatternRunName)
		logger.Logger().Errorf("create run failed as run name illegal. error:%v", err)
		return CreateRunResponse{}, err
	}
	// create run in db after run.yaml validated
	run := models.Run{
		ID:             "", // to be back filled according to db pk
		Name:           wfs.Name,
		Source:         source,
		UserName:       userName,
		FsName:         reqFsName,
		FsID:           fsID,
		Description:    reqDescription,
		RunYaml:        runYaml,
		WorkflowSource: wfs,
		DockerEnv:      wfs.DockerEnv,
		Disabled:       wfs.Disabled,
		Status:         common.StatusRunInitiating,
	}
	trace_logger.Key(requestId).Infof("validate and start run: %+v", run)
	response, err := ValidateAndStartRun(ctx, run, userName, CreateRunRequest{})
	return response, err
}

func ValidateAndCreateRun(ctx logger.RequestContext, run *models.Run, userName string, req CreateRunRequest) (*pipeline.Workflow, string, error) {
	requestId := ctx.RequestID
	if requestId == "" {
		errMsg := "get requestID failed"
		logger.Logger().Errorf("validate and start run failed. error:%s", errMsg)
		return nil, "", errors.New(errMsg)
	}

	trace_logger.Key(requestId).Infof("encode run")
	if err := run.Encode(); err != nil {
		logger.Logger().Errorf("encode run failed. error:%s", err.Error())
		return nil, "", err
	}
	logger.Logger().Infof("debug: fsName before validate fs is [%s]", run.FsName)

<<<<<<< HEAD
	if err := checkFs(userName, run.GlobalFsName, &run.WorkflowSource); err != nil {
=======
	if err := checkFs(userName, run.FsName, &run.WorkflowSource); err != nil {
>>>>>>> a5be6986
		return nil, "", err
	}

	trace_logger.Key(requestId).Infof("validate and init workflow")
	// validate workflow in func NewWorkflow
	wfPtr, err := newWorkflowByRun(*run)
	if err != nil {
		logger.Logger().Errorf("validateAndInitWorkflow. err:%v", err)
		ctx.ErrorCode = common.InvlidPipeline
		return nil, "", err
	}

	// generate run id here
	trace_logger.Key(requestId).Infof("create run in db")
	// create run in db and update run's ID by pk
	runID, err := models.CreateRun(logger.Logger(), run)
	if err != nil {
		logger.Logger().Errorf("create run failed inserting db. error:%s", err.Error())
		return nil, "", err
<<<<<<< HEAD
	}

	return wfPtr, runID, nil
}

func ValidateAndStartRun(ctx logger.RequestContext, run models.Run, userName string, req CreateRunRequest) (CreateRunResponse, error) {
	wfPtr, runID, err := ValidateAndCreateRun(ctx, &run, userName, req)
	if err != nil {
		return CreateRunResponse{}, err
	}

=======
	}

	return wfPtr, runID, nil
}

func ValidateAndStartRun(ctx logger.RequestContext, run models.Run, userName string, req CreateRunRequest) (CreateRunResponse, error) {
	wfPtr, runID, err := ValidateAndCreateRun(ctx, &run, userName, req)
	if err != nil {
		return CreateRunResponse{}, err
	}

>>>>>>> a5be6986
	// 在ValidateAndCreateRun已经校验过requestId非空
	requestId := ctx.RequestID

	// update trace logger key
	_ = trace_logger.UpdateKey(requestId, runID)
	trace_logger.Key(runID).Infof("create run in db success")

	defer func() {
		if info := recover(); info != nil {
			errmsg := fmt.Sprintf("StartWf failed, %v", info)
			logger.LoggerForRun(runID).Errorf(errmsg)
			if err := updateRunStatusAndMsg(runID, common.StatusRunFailed, errmsg); err != nil {
				logger.LoggerForRun(runID).Errorf("set run status as failed after StartWf panic failed")
			}
		}
	}()

	trace_logger.Key(runID).Infof("handle image and start wf: %+v", run)
	// handler image
	if err := StartWf(run, wfPtr); err != nil {
		logger.Logger().Errorf("create run[%s] failed StartWf[%s-%s]. error:%s\n", runID, run.WorkflowSource.DockerEnv, run.FsID, err.Error())
	}
	logger.Logger().Debugf("create run successful. runID:%s", runID)
	response := CreateRunResponse{
		RunID: runID,
	}
	return response, nil
}

func checkFs(userName string, fsName string, wfs *schema.WorkflowSource) error {
	fsIDs, err := wfs.ProcessFsAndGetAllIDs(userName, fsName)
	if err != nil {
		logger.Logger().Errorf("process fs failed when check fs. error: %s", err.Error())
		return err
	}

	if fsName != "" {
		fsID := common.ID(userName, fsName)
		fsIDs = append(fsIDs, fsID)
	}

	//检查fs权限
	for _, id := range fsIDs {
		fsService := fs.GetFileSystemService()
		hasPermission, err := fsService.HasFsPermission(userName, id)
		if err != nil {
			err := fmt.Errorf("check fs permission failed with userName[%s] and fsID[%s]. error: %s",
				userName, id, err.Error())
			logger.Logger().Errorf(err.Error())
			return err
		}
		if !hasPermission {
			err := fmt.Errorf("user[%s] has no permission to fs[%s]", userName, id)
			logger.Logger().Errorf(err.Error())
			return err
		}
	}
	return nil
}

func ListRun(ctx *logger.RequestContext, marker string, maxKeys int, userFilter, fsFilter, runFilter, nameFilter, statusFilter, scheduleIDFilter []string) (ListRunResponse, error) {
	ctx.Logging().Debugf("begin list run.")
	var pk int64
	var err error
	if marker != "" {
		pk, err = common.DecryptPk(marker)
		if err != nil {
			ctx.Logging().Errorf("DecryptPk marker[%s] failed. err:[%s]",
				marker, err.Error())
			ctx.ErrorCode = common.InvalidMarker
			return ListRunResponse{}, err
		}
	}
	// normal user list its own
	if !common.IsRootUser(ctx.UserName) {
		userFilter = []string{ctx.UserName}
	}
	// model list
	runList, err := models.ListRun(ctx.Logging(), pk, maxKeys, userFilter, fsFilter, runFilter, nameFilter, statusFilter, scheduleIDFilter)
	if err != nil {
		ctx.Logging().Errorf("models list run failed. err:[%s]", err.Error())
		ctx.ErrorCode = common.InternalError
	}
	listRunResponse := ListRunResponse{RunList: []RunBrief{}}

	// get next marker
	listRunResponse.IsTruncated = false
	if len(runList) > 0 {
		run := runList[len(runList)-1]
		if !isLastRunPk(ctx, run.Pk) {
			nextMarker, err := common.EncryptPk(run.Pk)
			if err != nil {
				ctx.Logging().Errorf("EncryptPk error. pk:[%d] error:[%s]",
					run.Pk, err.Error())
				ctx.ErrorCode = common.InternalError
				return ListRunResponse{}, err
			}
			listRunResponse.NextMarker = nextMarker
			listRunResponse.IsTruncated = true
		}
	}
	listRunResponse.MaxKeys = maxKeys
	// append run briefs
	for _, run := range runList {
		briefRun := RunBrief{}
		briefRun.modelToListResp(run)
		listRunResponse.RunList = append(listRunResponse.RunList, briefRun)
	}
	return listRunResponse, nil
}

func isLastRunPk(ctx *logger.RequestContext, pk int64) bool {
	lastRun, err := models.GetLastRun(ctx.Logging())
	if err != nil {
		ctx.Logging().Errorf("get last run failed. error:[%s]", err.Error())
	}
	if lastRun.Pk == pk {
		return true
	}
	return false
}

func GetRunByID(logEntry *log.Entry, userName string, runID string) (models.Run, error) {
	logEntry.Debugf("begin get run by id. runID:%s", runID)
	run, err := models.GetRunByID(logEntry, runID)
	if err != nil {
		if errors.Is(err, gorm.ErrRecordNotFound) {
			err = common.NotFoundError(common.ResourceTypeRun, runID)
		}
		logEntry.Errorln(err.Error())
		return models.Run{}, err
	}

	if !common.IsRootUser(userName) && userName != run.UserName {
		err := common.NoAccessError(userName, common.ResourceTypeRun, runID)
		logEntry.Errorln(err.Error())
		return models.Run{}, err
	}

	// 优化RuntimeView结构，使显示结果更友好
	run.Runtime = run.RemoveOuterDagView(run.Runtime)

	return run, nil
}

func StopRun(logEntry *log.Entry, userName, runID string, request UpdateRunRequest) error {
	logEntry.Debugf("begin stop run. runID:%s", runID)
	// check run exist && check user access right
	run, err := GetRunByID(logEntry, userName, runID)
	if err != nil {
		logEntry.Errorf("stop run[%s] failed when getting run. error: %v", runID, err)
		return err
	}

	// check run current status
	if run.Status == common.StatusRunTerminating && !request.StopForce ||
		common.IsRunFinalStatus(run.Status) {
		err := fmt.Errorf("cannot stop run[%s] as run is already in status[%s]", runID, run.Status)
		logEntry.Errorln(err.Error())
		return err
	}

	wf, exist := wfMap[runID]
	if !exist {
		err := fmt.Errorf("run[%s]'s workflow ptr is lost", runID)
		logEntry.Errorln(err.Error())
		return err
	}
	if err := models.UpdateRunStatus(logEntry, runID, common.StatusRunTerminating); err != nil {
		err = fmt.Errorf("stop run[%s] failed updating db, %s", runID, err.Error())
		logEntry.Errorln(err.Error())
		return err
	}
	wf.Stop(request.StopForce)
	logEntry.Debugf("stop run succeed. runID:%s", runID)
	return nil
}

func RetryRun(ctx *logger.RequestContext, runID string) error {
	ctx.Logging().Debugf("begin retry run. runID:%s\n", runID)
	// check run exist && check user access right
	run, err := GetRunByID(ctx.Logging(), ctx.UserName, runID)
	if err != nil {
		ctx.Logging().Errorf("retry run[%s] failed when getting run. error: %v\n", runID, err)
		return err
	}
	res, _ := json.Marshal(run.Runtime)
	ctx.Logging().Infof("debug: begin retry, runtime is: %s", res)

	// check run current status. If already succeeded or running/pending, no need to retry this run.
	// only failed or terminated runs can retry
	if !(run.Status == common.StatusRunFailed || run.Status == common.StatusRunTerminated) {
		err := fmt.Errorf("run[%s] has status[%s], no need to retry", runID, run.Status)
		ctx.ErrorCode = common.ActionNotAllowed
		ctx.Logging().Errorln(err.Error())
		return err
	}

	// restart
	if err := restartRun(run, false); err != nil {
		ctx.Logging().Errorf("retry run[%s] failed resumeRun. run:%+v. error:%s\n",
			runID, run, err.Error())
	}
	ctx.Logging().Debugf("retry run[%s] successful", runID)
	return nil
}

func DeleteRun(ctx *logger.RequestContext, id string, request *DeleteRunRequest) error {
	ctx.Logging().Debugf("begin delete run: %s", id)

	// check run exist && check user access right
	run, err := GetRunByID(ctx.Logging(), ctx.UserName, id)
	if err != nil {
		ctx.ErrorCode = common.InternalError
		err := fmt.Errorf("delete run[%s] failed when getting run, %s", id, err.Error())
		ctx.Logging().Errorf(err.Error())
		return err
	}

	// check final status
	if !common.IsRunFinalStatus(run.Status) {
		ctx.ErrorCode = common.ActionNotAllowed
		err := fmt.Errorf("run[%s] is in status[%s]. only runs in final status: %v can be deleted", run.ID, run.Status, common.RunFinalStatus)
		ctx.Logging().Errorln(err.Error())
		return err
	}
	// check cache
	runCacheIDList := run.GetRunCacheIDList()
	if request.CheckCache && len(runCacheIDList) > 0 {
		// 由于cache当前正要删除的Run的其他Run可能已经被删除了，所以需要检查实际存在的Run有哪些
		if runCachedList, _ := models.ListRun(ctx.Logging(), 0, 0, nil, nil, runCacheIDList, nil, nil, nil); len(runCachedList) > 0 {
			// 为了错误信息更友好，把实际还存在的Run的ID打印出来
			runExistIDList := make([]string, 0, len(runCachedList))
			for _, runCached := range runCachedList {
				runExistIDList = append(runExistIDList, runCached.ID)
			}

			err := fmt.Errorf("delete run[%s] failed. run deleting is cached by other Runs[%v].", id, runExistIDList)
			ctx.Logging().Errorf(err.Error())
			ctx.ErrorCode = common.InternalError
			return err
		}
	}

	// 删除pipeline run outputAtf (只有Fs不为空，才需要清理artifact。因为不使用Fs时，不允许定义outputAtf)
	if run.FsID != "" {
		resourceHandler, err := pplcommon.NewResourceHandler(id, run.FsID, ctx.Logging())
		if err != nil {
			ctx.Logging().Errorf("delete run[%s] failed. InitTraceLoggerManager handler failed. err: %v", id, err.Error())
			ctx.ErrorCode = common.InternalError
			return err
		}
		if err := resourceHandler.ClearResource(); err != nil {
			ctx.Logging().Errorf("delete run[%s] failed. Delete artifact failed. err: %v", id, err.Error())
			ctx.ErrorCode = common.InternalError
			return err
		}
	}

	// delete
	if err := models.DeleteRun(ctx.Logging(), id); err != nil {
		ctx.ErrorCode = common.InternalError
		ctx.Logging().Errorf("models delete run[%s] failed. error:%s", id, err.Error())
		return err
	}
	return nil
}

func InitAndResumeRuns() (*handler.ImageHandler, error) {
	imageHandler, err := handler.InitPFImageHandler()
	if err != nil {
		return nil, err
	}
	// do not handle resume errors
	resumeActiveRuns()
	return imageHandler, nil
}

// --------- internal funcs ---------//
func resumeActiveRuns() error {
	runList, err := models.ListRunsByStatus(logger.Logger(), common.RunActiveStatus)
	if err != nil {
		if errors2.GetErrorCode(err) == errors2.ErrorRecordNotFound {
			logger.LoggerForRun("").Infof("ResumeActiveRuns: no active runs to resume")
			return nil
		} else {
			logger.LoggerForRun("").Errorf("ResumeActiveRuns: failed listing runs. error:%v", err)
			return err
		}
	}
	go func() {
		for _, run := range runList {
			logger.LoggerForRun(run.ID).Debugf("ResumeActiveRuns: run[%s] with status[%s] begins to resume\n", run.ID, run.Status)
			if err := restartRun(run, true); err != nil {
				logger.LoggerForRun(run.ID).Warnf("ResumeActiveRuns: run[%s] with status[%s] failed to resume. skipped.", run.ID, run.Status)
			}
		}
	}()
	return nil
}

func restartRun(run models.Run, isResume bool) error {
	if run.RunCachedIDs != "" {
		// 由于非成功完成的Run也会被Cache，且重跑会直接对原始的Run记录进行修改，
		// 因此被Cache的Run不能重跑
		// TODO: 考虑将重跑逻辑又“直接修改Run记录”改为“根据该Run的设置，重新发起Run”
		err := fmt.Errorf("can not retry run cached.")
		logger.LoggerForRun(run.ID).Errorf(err.Error())
		return err
	}

	wfs, err := schema.GetWorkflowSource([]byte(run.RunYaml))
	if err != nil {
		logger.LoggerForRun(run.ID).Errorf("get WorkflowSource by yaml failed. yaml: %s \n, err:%v", run.RunYaml, err)
		return err
	}

	wfs.Name = run.Name
	if run.DockerEnv != "" {
		wfs.DockerEnv = run.DockerEnv
	}
	if run.Disabled != "" {
		wfs.Disabled = run.Disabled
	}
	// patch run.WorkflowSource to invoke func RestartWf
	run.WorkflowSource = wfs
	wfPtr, err := newWorkflowByRun(run)
	if err != nil {
		logger.LoggerForRun(run.ID).Errorf("newWorkflowByRun failed. err:%v\n", err)
		return updateRunStatusAndMsg(run.ID, common.StatusRunFailed, err.Error())
	}

	fsName, userName := fsCommon.FsIDToFsNameUsername(run.FsID)
	if err := checkFs(userName, fsName, &run.WorkflowSource); err != nil {
		logger.LoggerForRun(run.ID).Errorf("check fs failed. err:%v\n", err)
		return updateRunStatusAndMsg(run.ID, common.StatusRunFailed, err.Error())
	}

	defer func() {
		if info := recover(); info != nil {
			errmsg := fmt.Sprintf("StartWf failed, %v", info)
			logger.LoggerForRun(run.ID).Errorf(errmsg)
			if err := updateRunStatusAndMsg(run.ID, common.StatusRunFailed, errmsg); err != nil {
				logger.LoggerForRun(run.ID).Errorf("set run status as failed after StartWf panic failed")
			}
		}
	}()

	if err := RestartWf(run, wfPtr, isResume); err != nil {
		logger.LoggerForRun(run.ID).Errorf("resume run[%s] failed RestartWf. DockerEnv[%s] fsID[%s]. error:%s\n",
			run.ID, run.WorkflowSource.DockerEnv, run.FsID, err.Error())
	}
	return nil
}

func StartWf(run models.Run, wfPtr *pipeline.Workflow) error {
	logEntry := logger.LoggerForRun(run.ID)
	logEntry.Debugf("StartWf run:%+v", run)
	trace_logger.Key(run.ID).Debugf("StartWf run:%+v", run)

	// 由于在数据库中创建Run记录之前，没有runID，因此这里需要重新填写好runID后，初始化Runtime，以及填写wfMap
	wfPtr.RunID = run.ID
	if err := wfPtr.NewWorkflowRuntime(); err != nil {
		logEntry.Errorf("StartWf failed, error: %s", err.Error())
		return err
	}
	wfMap[run.ID] = wfPtr

	trace_logger.Key(run.ID).Infof("start workflow with image url")
	wfPtr.Start()
	logEntry.Debugf("workflow started")

	return models.UpdateRun(logEntry, run.ID,
		models.Run{DockerEnv: run.WorkflowSource.DockerEnv, Status: common.StatusRunPending})
}

func RestartWf(run models.Run, wfPtr *pipeline.Workflow, isResume bool) error {
	logEntry := logger.LoggerForRun(run.ID)
	logEntry.Debugf("RestartWf run:%+v", run)
	trace_logger.Key(run.ID).Debugf("RestartWf run:%+v", run)

	// set runtime and restart
	trace_logger.Key(run.ID).Infof("resume workflow, set runtime and restart")
	entryPointDagView := &schema.DagView{}

	if len(run.Runtime[""]) == 1 {
		tempDagView, ok := run.Runtime[""][0].(*schema.DagView)
		if ok {
			entryPointDagView = tempDagView
		}
	}

	res, _ := json.Marshal(run.Runtime)
	logEntry.Infof("debug: runtime before restart is: %s", res)
	res, _ = json.Marshal(entryPointDagView)
	logEntry.Infof("debug: dagview before restart is: %s", res)

	if isResume {
		wfPtr.Resume(entryPointDagView, run.PostProcess, run.Status, false)
		// TODO: 临时先传false
	} else {
		wfPtr.Restart(entryPointDagView, run.PostProcess)
	}
	logEntry.Debugf("workflow restarted, run:%+v", run)

	return models.UpdateRun(logEntry, run.ID,
		models.Run{DockerEnv: run.WorkflowSource.DockerEnv, Status: common.StatusRunPending})
}

func newWorkflowByRun(run models.Run) (*pipeline.Workflow, error) {
	extraInfo := map[string]string{
		pplcommon.WfExtraInfoKeySource:   run.Source,
		pplcommon.WfExtraInfoKeyFsID:     run.FsID,
		pplcommon.WfExtraInfoKeyUserName: run.UserName,
		pplcommon.WfExtraInfoKeyFsName:   run.FsName,
	}
	logger.LoggerForRun(run.ID).Infof("debug: fsname in extra is [%s]", extraInfo[pplcommon.WfExtraInfoKeyFsName])
	wfPtr, err := pipeline.NewWorkflow(run.WorkflowSource, run.ID, run.Parameters, extraInfo, workflowCallbacks)
	if err != nil {
		logger.LoggerForRun(run.ID).Warnf("NewWorkflow by run[%s] failed. error:%v\n", run.ID, err)
		return nil, err
	}
	if wfPtr == nil {
		err := fmt.Errorf("NewWorkflow ptr for run[%s] is nil", run.ID)
		logger.LoggerForRun(run.ID).Errorln(err.Error())
		return nil, err
	}
	// 如果此时没有runID的话，那么在后续有runID之后，需要：1. 填充wfMap 2. 初始化wf.runtime
	if run.ID != "" {
		wfMap[run.ID] = wfPtr
	}
	return wfPtr, nil
}<|MERGE_RESOLUTION|>--- conflicted
+++ resolved
@@ -485,13 +485,8 @@
 		extra = map[string]string{}
 	}
 
-<<<<<<< HEAD
-	globalFsID := ""
-	globalFsName := request.GlobalFsName
-=======
 	fsID := ""
 	fsName := request.FsName
->>>>>>> a5be6986
 	requestId := ctx.RequestID
 	ctxUserName := ctx.UserName // 这是实际发送请求的用户，由Token决定，全局不会改变
 	userName := ctxUserName     // 这是进行后续fs操作的用户，root用户可以设置为其他普通用户
@@ -692,11 +687,7 @@
 	}
 	logger.Logger().Infof("debug: fsName before validate fs is [%s]", run.FsName)
 
-<<<<<<< HEAD
-	if err := checkFs(userName, run.GlobalFsName, &run.WorkflowSource); err != nil {
-=======
 	if err := checkFs(userName, run.FsName, &run.WorkflowSource); err != nil {
->>>>>>> a5be6986
 		return nil, "", err
 	}
 
@@ -716,7 +707,6 @@
 	if err != nil {
 		logger.Logger().Errorf("create run failed inserting db. error:%s", err.Error())
 		return nil, "", err
-<<<<<<< HEAD
 	}
 
 	return wfPtr, runID, nil
@@ -728,19 +718,6 @@
 		return CreateRunResponse{}, err
 	}
 
-=======
-	}
-
-	return wfPtr, runID, nil
-}
-
-func ValidateAndStartRun(ctx logger.RequestContext, run models.Run, userName string, req CreateRunRequest) (CreateRunResponse, error) {
-	wfPtr, runID, err := ValidateAndCreateRun(ctx, &run, userName, req)
-	if err != nil {
-		return CreateRunResponse{}, err
-	}
-
->>>>>>> a5be6986
 	// 在ValidateAndCreateRun已经校验过requestId非空
 	requestId := ctx.RequestID
 
