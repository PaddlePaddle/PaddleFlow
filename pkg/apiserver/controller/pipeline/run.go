--- conflicted
+++ resolved
@@ -187,22 +187,14 @@
 			return schema.WorkflowSource{}, "", "", err
 		}
 
-<<<<<<< HEAD
 		// query pipeline version
 		var pplVersion models.PipelineVersion
 		if req.PipelineVersionID == "" {
 			pplVersion, err = models.GetLastPipelineVersion(req.PipelineID)
-			return schema.WorkflowSource{}, "", "", err
-=======
-		// query pipeline detail
-		var pplDetail models.PipelineDetail
-		if req.PipelineDetailID == "" {
-			pplDetail, err = models.GetLastPipelineDetail(req.PipelineID)
 			if err != nil {
-				logger.Logger().Errorf("get latest detail[%s] of pipeline[%s]. err: %v", req.PipelineDetailID, req.PipelineID, err)
+				logger.Logger().Errorf("get latest version[%s] of pipeline[%s]. err: %v", req.PipelineVersionID, req.PipelineID, err)
 				return schema.WorkflowSource{}, "", "", err
 			}
->>>>>>> df9741c7
 		} else {
 			pplVersion, err = models.GetPipelineVersion(req.PipelineID, req.PipelineVersionID)
 			if err != nil {
