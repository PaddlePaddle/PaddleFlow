--- conflicted
+++ resolved
@@ -253,16 +253,11 @@
 		return schema.WorkflowSource{}, err
 	}
 
-<<<<<<< HEAD
 	// 获取yaml版的Wfs
 	wfs, err := schema.GetWorkflowSourceByMap(bodyMap)
 	if err != nil {
 		logger.Logger().Errorf("get workflowSource in json failed, error: %s", err.Error())
 		return schema.WorkflowSource{}, err
-=======
-	if request.Env == nil {
-		request.Env = map[string]string{}
->>>>>>> 5129c730
 	}
 
 	// 再处理Json接口特有的参数
@@ -436,56 +431,37 @@
 	return wfs, nil
 }
 
-<<<<<<< HEAD
-func CreateRun(ctxUserName string, request *CreateRunRequest) (CreateRunResponse, error) {
+func CreateRun(ctx logger.RequestContext, request *CreateRunRequest) (CreateRunResponse, error) {
 	// concatenate globalFsID
-	var globalFsID string
-	userName := ctxUserName
+	globalFsID := ""
+	requestId := ctx.RequestID
+	ctxUserName := ctx.UserName // 这是实际发送请求的用户，由Token决定，全局不会改变
+	userName := ctxUserName     // 这是进行后续fs操作的用户，root用户可以设置为其他普通用户
+	if common.IsRootUser(ctxUserName) && request.UserName != "" {
+		// root user can select fs under other users
+		userName = request.UserName
+	}
+
 	if request.GlobalFs != "" {
-		if common.IsRootUser(ctxUserName) && request.UserName != "" {
-=======
-func CreateRun(ctx logger.RequestContext, request *CreateRunRequest) (CreateRunResponse, error) {
-	// concatenate fsID
-	var fsID, userName, requestId string
-	userName, requestId = ctx.UserName, ctx.RequestID
-
-	if request.FsName != "" {
-		if common.IsRootUser(userName) && request.UserName != "" {
->>>>>>> 5129c730
-			// root user can select fs under other users
-			userName = request.UserName
-		}
 		globalFsID = common.ID(userName, request.GlobalFs)
 	}
 
 	// TODO:// validate flavour
 	// TODO:// validate queue
 
-<<<<<<< HEAD
-	wfs, source, runYaml, err := buildWorkflowSource(ctxUserName, *request, globalFsID)
-=======
 	trace_logger.Key(requestId).Infof("build workflow source for run: %+v", request)
-	wfs, source, runYaml, err := buildWorkflowSource(ctx, *request, fsID)
->>>>>>> 5129c730
+	wfs, source, runYaml, err := buildWorkflowSource(ctx, *request, globalFsID)
 	if err != nil {
 		logger.Logger().Errorf("buildWorkflowSource failed. error:%v", err)
 		return CreateRunResponse{}, err
 	}
 
-<<<<<<< HEAD
 	// 如果request里面的fsID为空，那么需要判断yaml（通过PipelineID或Raw上传的）中有无指定GlobalFs，有则生成fsID
 	if request.GlobalFs == "" && wfs.FsOptions.GlobalFs != "" {
-		if common.IsRootUser(ctxUserName) && request.UserName != "" {
-			// root user can select fs under other users
-			globalFsID = common.ID(request.UserName, wfs.FsOptions.GlobalFs)
-		} else {
-			globalFsID = common.ID(ctxUserName, wfs.FsOptions.GlobalFs)
-		}
-	}
-
-=======
+		globalFsID = common.ID(userName, wfs.FsOptions.GlobalFs)
+	}
+
 	trace_logger.Key(requestId).Infof("check name reg pattern: %s", wfs.Name)
->>>>>>> 5129c730
 	// check name pattern
 	if wfs.Name != "" && !schema.CheckReg(wfs.Name, common.RegPatternRunName) {
 		err := common.InvalidNamePatternError(wfs.Name, common.ResourceTypeRun, common.RegPatternRunName)
@@ -523,12 +499,14 @@
 		ScheduledAt:    scheduledAt,
 		Status:         common.StatusRunInitiating,
 	}
-<<<<<<< HEAD
-	response, err := ValidateAndStartRun(run, userName, *request)
+	trace_logger.Key(requestId).Infof("validate and start run: %+v", run)
+	response, err := ValidateAndStartRun(ctx, run, userName, *request)
 	return response, err
 }
 
-func CreateRunByJson(ctxUserName string, bodyMap map[string]interface{}) (CreateRunResponse, error) {
+func CreateRunByJson(ctx logger.RequestContext, bodyMap map[string]interface{}) (CreateRunResponse, error) {
+	requestId := ctx.RequestID
+
 	// 从request body中提取部分信息，这些信息与workflow没有直接关联
 	var reqFsName string
 	var reqUserName string
@@ -551,42 +529,25 @@
 		reqDescription = bodyMap[JsonDescription].(string)
 	}
 
-	var globalFsID string
-	userName := ctxUserName
+	globalFsID := ""
+	ctxUserName := ctx.UserName // 这是实际发送请求的用户，由Token决定，全局不会改变
+	userName := ctxUserName     // 这是进行后续fs操作的用户，root用户可以设置为其他普通用户
 	if reqFsName != "" {
 		if common.IsRootUser(ctxUserName) && reqUserName != "" {
-=======
-
-	trace_logger.Key(requestId).Infof("validate and start run: %+v", run)
-	response, err := ValidateAndStartRun(ctx, run, *request)
-	return response, err
-}
-
-func CreateRunByJson(ctx logger.RequestContext, request *CreateRunByJsonRequest, bodyMap map[string]interface{}) (CreateRunResponse, error) {
-	var fsID, userName, requestId string
-	userName, requestId = ctx.UserName, ctx.RequestID
-
-	if request.FsName != "" {
-		if common.IsRootUser(userName) && request.UserName != "" {
->>>>>>> 5129c730
 			// root user can select fs under other users
 			userName = reqUserName
 		}
 		globalFsID = common.ID(userName, reqFsName)
 	}
 
-<<<<<<< HEAD
+	trace_logger.Key(requestId).Infof("get workflow source for run: %+v", bodyMap)
 	wfs, err := getWorkFlowSourceByJson(bodyMap)
-=======
-	trace_logger.Key(requestId).Infof("get workflow source for run: %+v", request)
-	wfs, err := getWorkFlowSourceByReq(request, bodyMap)
->>>>>>> 5129c730
 	if err != nil {
 		logger.Logger().Errorf("get WorkFlowSource by request failed. error:%v", err)
 		return CreateRunResponse{}, err
 	}
 
-	trace_logger.Key(requestId).Infof("get source and yaml for run: %+v", request)
+	trace_logger.Key(requestId).Infof("get source and yaml for run: %+v", bodyMap)
 	source, runYaml, err := getSourceAndYaml(wfs)
 	if err != nil {
 		logger.Logger().Errorf("get source and yaml by workflowsource failed. error:%v", err)
@@ -614,12 +575,19 @@
 		Disabled:       wfs.Disabled,
 		Status:         common.StatusRunInitiating,
 	}
-<<<<<<< HEAD
-	response, err := ValidateAndStartRun(run, userName, CreateRunRequest{})
+	trace_logger.Key(requestId).Infof("validate and start run: %+v", run)
+	response, err := ValidateAndStartRun(ctx, run, userName, CreateRunRequest{})
 	return response, err
 }
 
-func ValidateAndStartRun(run models.Run, userName string, req CreateRunRequest) (CreateRunResponse, error) {
+func ValidateAndStartRun(ctx logger.RequestContext, run models.Run, userName string, req CreateRunRequest) (CreateRunResponse, error) {
+	requestId := ctx.RequestID
+	if requestId == "" {
+		errMsg := "get requestID failed"
+		logger.Logger().Errorf("validate and start run failed. error:%s", errMsg)
+		return CreateRunResponse{}, errors.New(errMsg)
+	}
+
 	// 给所有Step的fsMount和fsScope的fsID赋值
 	fsIDs, err := run.WorkflowSource.ProcessFsAndGetAllIDs(userName)
 	if err != nil {
@@ -644,32 +612,13 @@
 		}
 	}
 
-=======
-	trace_logger.Key(requestId).Infof("validate and start run: %+v", run)
-	response, err := ValidateAndStartRun(ctx, run, *request)
-	return response, err
-}
-
-func ValidateAndStartRun(ctx logger.RequestContext, run models.Run, req interface{}) (CreateRunResponse, error) {
-	// get request id from req interface
-	requestId := ctx.RequestID
-	if requestId == "" {
-		errMsg := "get requestID failed"
-		logger.Logger().Errorf("encode run failed. error:%s", errMsg)
-		return CreateRunResponse{}, errors.New(errMsg)
-	}
-
 	trace_logger.Key(requestId).Infof("encode run")
->>>>>>> 5129c730
 	if err := run.Encode(); err != nil {
 		logger.Logger().Errorf("encode run failed. error:%s", err.Error())
 		return CreateRunResponse{}, err
 	}
 
-<<<<<<< HEAD
-=======
 	trace_logger.Key(requestId).Infof("validate and init workflow")
->>>>>>> 5129c730
 	// validate workflow in func NewWorkflow
 	if _, err := newWorkflowByRun(run); err != nil {
 		logger.Logger().Errorf("validateAndInitWorkflow. err:%v", err)
@@ -999,67 +948,20 @@
 			return updateRunStatusAndMsg(run.ID, common.StatusRunFailed, err.Error())
 		}
 		if !isResume {
-<<<<<<< HEAD
-=======
+			// start workflow with image url
 			trace_logger.Key(run.ID).Infof("start workflow with image url")
-			err := models.UpdateRun(logEntry, run.ID,
-				models.Run{DockerEnv: run.WorkflowSource.DockerEnv, Status: common.StatusRunPending})
-			if err != nil {
-				return err
-			}
->>>>>>> 5129c730
-			// start workflow with image url
 			wfPtr.Start()
 			logEntry.Debugf("workflow started, run:%+v", run)
 		} else {
-<<<<<<< HEAD
-			wfPtr.Restart(run.Runtime, run.PostProcess)
-=======
 			// set runtime and restart
 			trace_logger.Key(run.ID).Infof("resume workflow, set runtime and restart")
-			if err := wfPtr.SetWorkflowRuntime(run.Runtime, run.PostProcess); err != nil {
-				logEntry.Errorf("SetWorkflowRuntime for run[%s] failed. error:%v\n", run.ID, err)
-				return err
-			}
-			if len(run.Runtime) > 0 {
-				// 确保在run_job表有对应的记录时，run记录中的status字段不是pending，进而防止多次创建run_job记录
-				err := models.UpdateRun(logEntry, run.ID,
-					models.Run{DockerEnv: run.WorkflowSource.DockerEnv, Status: common.StatusRunRunning})
-				if err != nil {
-					return err
-				}
-			} else {
-				// 如果数据库中没有run_job记录，那么为防止Run为init状态，导致无法创建run_job记录，这里将Run的状态置为pending
-				err := models.UpdateRun(logEntry, run.ID,
-					models.Run{DockerEnv: run.WorkflowSource.DockerEnv, Status: common.StatusRunPending})
-				if err != nil {
-					return err
-				}
-			}
-			wfPtr.Restart()
->>>>>>> 5129c730
+			wfPtr.Restart(run.Runtime, run.PostProcess)
 			logEntry.Debugf("workflow restarted, run:%+v", run)
 		}
 		return models.UpdateRun(logEntry, run.ID,
 			models.Run{DockerEnv: run.WorkflowSource.DockerEnv, Status: common.StatusRunPending})
 	} else {
-<<<<<<< HEAD
 		return fmt.Errorf("image as tar file is not supported for now")
-=======
-		trace_logger.Key(run.ID).Infof("start workflow with tar file")
-		trace_logger.Key(run.ID).Infof("list image ids by fs id %s", run.FsID)
-		imageIDs, err := models.ListImageIDsByFsID(logEntry, run.FsID)
-		if err != nil {
-			logEntry.Errorf("create run failed ListImageIDsByFsID[%s]. error:%s\n", run.FsID, err.Error())
-			return updateRunStatusAndMsg(run.ID, common.StatusRunFailed, err.Error())
-		}
-		trace_logger.Key(run.ID).Infof("handle images: %v", imageIDs)
-		if err := handler.PFImageHandler.HandleImage(run.WorkflowSource.DockerEnv, run.ID, run.FsID,
-			imageIDs, logEntry, handleImageCallbackFunc); err != nil {
-			logEntry.Errorf("handle image failed. error:%s\n", err.Error())
-			return updateRunStatusAndMsg(run.ID, common.StatusRunFailed, err.Error())
-		}
->>>>>>> 5129c730
 	}
 }
 
