--- conflicted
+++ resolved
@@ -47,7 +47,7 @@
 	// run workflow source. priority: RunYamlRaw > PipelineID > RunYamlPath
 	// 为了防止字符串或者不同的http客户端对run.yaml
 	// 格式中的特殊字符串做特殊过滤处理导致yaml文件不正确，因此采用runYamlRaw采用base64编码传输
-	Disabled   string                 `json:"disabled,omitempty"`  // optional
+	Disabled    string `json:"disabled,omitempty"`    // optional
 	RunYamlRaw  string `json:"runYamlRaw,omitempty"`  // optional. one of 3 sources of run. high priority
 	PipelineID  string `json:"pipelineID,omitempty"`  // optional. one of 3 sources of run. medium priority
 	RunYamlPath string `json:"runYamlPath,omitempty"` // optional. one of 3 sources of run. low priority
@@ -514,10 +514,7 @@
 		return err
 	}
 
-<<<<<<< HEAD
-=======
 	wfs.Name = run.Name
->>>>>>> df0bd279787990eca2b74d6a03ba0b0a39103590
 	if run.ImageUrl != "" {
 		wfs.DockerEnv = run.ImageUrl
 	}
