/*
Copyright (c) 2022 PaddlePaddle Authors. All Rights Reserve.

Licensed under the Apache License, Version 2.0 (the "License");
you may not use this file except in compliance with the License.
You may obtain a copy of the License at

    http://www.apache.org/licenses/LICENSE-2.0

Unless required by applicable law or agreed to in writing, software
distributed under the License is distributed on an "AS IS" BASIS,
WITHOUT WARRANTIES OR CONDITIONS OF ANY KIND, either express or implied.
See the License for the specific language governing permissions and
limitations under the License.
*/

package job

import (
	"encoding/json"
	"fmt"
	"path/filepath"

	"github.com/ghodss/yaml"
	log "github.com/sirupsen/logrus"
	"gorm.io/gorm"

	"github.com/PaddlePaddle/PaddleFlow/pkg/apiserver/common"
	"github.com/PaddlePaddle/PaddleFlow/pkg/apiserver/controller/flavour"
	"github.com/PaddlePaddle/PaddleFlow/pkg/apiserver/controller/fs"
	"github.com/PaddlePaddle/PaddleFlow/pkg/apiserver/models"
	"github.com/PaddlePaddle/PaddleFlow/pkg/common/logger"
	"github.com/PaddlePaddle/PaddleFlow/pkg/common/schema"
	"github.com/PaddlePaddle/PaddleFlow/pkg/job/api"
	"github.com/PaddlePaddle/PaddleFlow/pkg/job/runtime"
	"github.com/PaddlePaddle/PaddleFlow/pkg/storage"
)

// CreateSingleJobRequest convey request for create job
type CreateSingleJobRequest struct {
	CommonJobInfo `json:",inline"`
	JobSpec       `json:",inline"`
}

// CreateDisJobRequest convey request for create distributed job
type CreateDisJobRequest struct {
	CommonJobInfo     `json:",inline"`
	Framework         schema.Framework       `json:"framework"`
	Members           []MemberSpec           `json:"members"`
	ExtensionTemplate map[string]interface{} `json:"extensionTemplate"`
}

// CreateWfJobRequest convey request for create workflow job
type CreateWfJobRequest struct {
	CommonJobInfo     `json:",inline"`
	Framework         schema.Framework       `json:"framework"`
	Members           []MemberSpec           `json:"members"`
	ExtensionTemplate map[string]interface{} `json:"extensionTemplate"`
}

// CommonJobInfo the common fields for jobs
type CommonJobInfo struct {
	ID               string            `json:"id"`
	Name             string            `json:"name"`
	Labels           map[string]string `json:"labels"`
	Annotations      map[string]string `json:"annotations"`
	SchedulingPolicy SchedulingPolicy  `json:"schedulingPolicy"`
	UserName         string            `json:",omitempty"`
}

// SchedulingPolicy indicate queueID/priority
type SchedulingPolicy struct {
	Queue    string `json:"queue"`
	QueueID  string `json:"-"`
	Priority string `json:"priority,omitempty"`
}

// JobSpec the spec fields for jobs
type JobSpec struct {
	Flavour           schema.Flavour         `json:"flavour"`
	FileSystem        schema.FileSystem      `json:"fs"`
	ExtraFileSystems  []schema.FileSystem    `json:"extraFS"`
	Image             string                 `json:"image"`
	Env               map[string]string      `json:"env"`
	Command           string                 `json:"command"`
	Args              []string               `json:"args"`
	Port              int                    `json:"port"`
	ExtensionTemplate map[string]interface{} `json:"extensionTemplate"`
}

type MemberSpec struct {
	CommonJobInfo `json:",inline"`
	JobSpec       `json:",inline"`
	Role          string `json:"role"`
	Replicas      int    `json:"replicas"`
}

type UpdateJobRequest struct {
	JobID       string            `json:"-"`
	Priority    string            `json:"priority"`
	Labels      map[string]string `json:"labels"`
	Annotations map[string]string `json:"annotations"`
}

// CreateJobResponse convey response for create job
type CreateJobResponse struct {
	ID string `json:"id"`
}

// CreateSingleJob handler for creating job
func CreateSingleJob(ctx *logger.RequestContext, request *CreateSingleJobRequest) (*CreateJobResponse, error) {
	if err := CheckPermission(ctx); err != nil {
		ctx.ErrorCode = common.ActionNotAllowed
		ctx.Logging().Errorln(err.Error())
		return nil, err
	}

	f, err := flavour.GetFlavourWithCheck(request.Flavour)
	if err != nil {
		log.Errorf("get flavour failed, err:%v", err)
		return nil, err
	}
	templateJson, err := newExtensionTemplateJson(request.ExtensionTemplate)
	if err != nil {
		log.Errorf("parse extension template failed, err=%v", err)
		return nil, err
	}
	// validate FileSystem
	if err := validateFileSystem(&request.JobSpec, request.UserName); err != nil {
		return nil, err
	}
	// parse job template

	// new job conf and set values
	conf := schema.Conf{
		Name: request.Name,
		// 存储资源
		FileSystem:      request.FileSystem,
		ExtraFileSystem: request.ExtraFileSystems,
		// 计算资源
		Flavour:  f,
		Priority: request.SchedulingPolicy.Priority,
		// 运行时需要的参数
		Labels:      request.Labels,
		Annotations: request.Annotations,
		Env:         request.Env,
		Port:        request.Port,
		Image:       request.Image,
		Args:        request.Args,
		Command:     request.Command,
	}

	if err := patchSingleConf(&conf, request); err != nil {
		log.Errorf("patch envs when creating job %s failed, err=%v", request.CommonJobInfo.Name, err)
		return nil, err
	}

	jobInfo := &models.Job{
		ID:                request.ID,
		Name:              request.Name,
		Type:              string(schema.TypeSingle),
		UserName:          request.UserName,
		QueueID:           request.SchedulingPolicy.QueueID,
		Status:            schema.StatusJobInit,
		Config:            &conf,
		ExtensionTemplate: templateJson,
	}
	log.Debugf("create single job %#v", jobInfo)
	if err := models.CreateJob(jobInfo); err != nil {
		log.Errorf("create job[%s] in database faield, err: %v", conf.GetName(), err)
		return nil, fmt.Errorf("create job[%s] in database faield, err: %v", conf.GetName(), err)
	}

	log.Infof("create single job[%s] successful.", jobInfo.ID)
	response := &CreateJobResponse{
		ID: jobInfo.ID,
	}
	return response, nil
}

// newExtensionTemplateJson parse extensionTemplate
func newExtensionTemplateJson(extensionTemplate map[string]interface{}) (string, error) {
	yamlExtensionTemplate := ""
	if extensionTemplate != nil && len(extensionTemplate) > 0 {
		extensionTemplateJSON, err := json.Marshal(&extensionTemplate)
		bytes, err := yaml.JSONToYAML(extensionTemplateJSON)
		if err != nil {
			log.Errorf("Failed to parse extension template to yaml: %v", err)
			return "", err
		}
		yamlExtensionTemplate = string(bytes)
	}
	return yamlExtensionTemplate, nil
}

func patchSingleConf(conf *schema.Conf, request *CreateSingleJobRequest) error {
	log.Debugf("patchSingleConf conf=%#v, request=%#v", conf, request)
	if err := patchFromJobSpec(conf, &request.JobSpec, request.UserName); err != nil {
		log.Errorf("patch from JobSpec failed, err=%v", err)
		return err
	}
	if err := patchFromCommonInfo(conf, &request.CommonJobInfo); err != nil {
		log.Errorf("patch from CommonJobInfo failed, err=%v", err)
		return err
	}
	return nil
}

func patchFromJobSpec(conf *schema.Conf, jobSpec *JobSpec, userName string) error {
	var err error
	conf.Flavour, err = flavour.GetFlavourWithCheck(jobSpec.Flavour)
	if err != nil {
		log.Errorf("get flavour failed when create job, err:%v", err)
		return err
	}
	return nil
}

func patchFromCommonInfo(conf *schema.Conf, commonJobInfo *CommonJobInfo) error {
	log.Debugf("patch envs for job %s", commonJobInfo.Name)
	// basic fields required
	conf.Labels = commonJobInfo.Labels
	conf.Annotations = commonJobInfo.Annotations
	// info in SchedulingPolicy: queue,Priority,ClusterId,Namespace
	queueName := commonJobInfo.SchedulingPolicy.Queue
	queue, err := models.GetQueueByName(queueName)
	if err != nil {
		log.Errorf("Get queue by id failed when creating job %s failed, err=%v", commonJobInfo.Name, err)
		if err == gorm.ErrRecordNotFound {
			return fmt.Errorf("queue not found by id %s", queueName)
		}
		return err
	}
	// distributed Job would pass check flavour and queue, because conf is just constructed without flavour.
	// flavour would be check in function newMembers
	if !schema.IsEmptyResource(conf.Flavour.ResourceInfo) {
		if err = IsEnoughQueueCapacity(conf.Flavour, queue.MaxResources); err != nil {
			log.Errorf("patch Job from commonInfo failed, err:=%v", err)
			return err
		}
	}
	queueID := commonJobInfo.SchedulingPolicy.QueueID
	conf.SetQueueID(queueID)
	conf.SetQueueName(queueName)
	conf.SetPriority(commonJobInfo.SchedulingPolicy.Priority)

	conf.SetClusterID(queue.ClusterId)
	conf.SetNamespace(queue.Namespace)

	return nil
}

// CreateDistributedJob handler for creating job
func CreateDistributedJob(ctx *logger.RequestContext, request *CreateDisJobRequest) (*CreateJobResponse, error) {
	log.Debugf("CreateDistributedJob request=%#v", request)
	if err := CheckPermission(ctx); err != nil {
		ctx.ErrorCode = common.ActionNotAllowed
		ctx.Logging().Errorln(err.Error())
		return nil, err
	}
	request.UserName = ctx.UserName
	var err error
	templateJson, err := newExtensionTemplateJson(request.ExtensionTemplate)
	if err != nil {
		log.Errorf("parse extension template failed, err=%v", err)
		return nil, err
	}

	jobInfo := &models.Job{
		ID:                request.ID,
		Name:              request.Name,
		UserName:          request.UserName,
		QueueID:           request.SchedulingPolicy.QueueID,
		Type:              string(schema.TypeDistributed),
		Status:            schema.StatusJobInit,
		Framework:         request.Framework,
		ExtensionTemplate: templateJson,
	}

	conf := schema.Conf{
		Name:        request.Name,
		Labels:      request.Labels,
		Annotations: request.Annotations,
		Priority:    request.SchedulingPolicy.Priority,
	}

	if err := patchDistributedConf(&conf, request); err != nil {
		log.Errorf("patch envs when creating job %s failed, err=%v", request.CommonJobInfo.Name, err)
		return nil, err
	}
	// set roles for members

	jobMode, err := validateJobMode(ctx, request)
	if err != nil || jobMode == "" {
		log.Errorf("create members failed, err=%v", err)
		return nil, err
	}
	switch jobMode {
	case schema.EnvJobModeCollective:
		// validate replicas
		if request.Members[0].Replicas < 2 {
			ctx.ErrorCode = common.JobInvalidField
			ctx.Logging().Errorln("replicas must be greater than 1")
			return nil, fmt.Errorf("replicas must be greater than 1")
		}
		conf.SetEnv(schema.EnvJobMode, schema.EnvJobModeCollective)
		if jobInfo.Members, err = newCollectiveMembers(request); err != nil {
			log.Errorf("create job with collective members failed, err=%v", err)
			return nil, err
		}
	case schema.EnvJobModePS:
		conf.SetEnv(schema.EnvJobMode, schema.EnvJobModePS)
		if jobInfo.Members, err = newPSMembers(request); err != nil {
			ctx.ErrorCode = common.JobInvalidField
			log.Errorf("create job with ps members failed, err=%v", err)
			return nil, err
		}
	default:
		log.Errorf("invalid members number, cannot recognize job mode %s", jobMode)
		return nil, fmt.Errorf("invalid job mode %s", jobMode)
	}

	jobInfo.Config = &conf

	log.Debugf("create distributed job %#v", jobInfo)
	if err := models.CreateJob(jobInfo); err != nil {
		log.Errorf("create job[%s] in database faield, err: %v", conf.GetName(), err)
		return nil, fmt.Errorf("create job[%s] in database faield, err: %v", conf.GetName(), err)
	}

	log.Infof("create job[%s] successful.", jobInfo.ID)
	response := &CreateJobResponse{
		ID: jobInfo.ID,
	}
	return response, nil
}

func validateJobMode(ctx *logger.RequestContext, request *CreateDisJobRequest) (string, error) {
	if len(request.Members) == 1 && (request.Members[0].Role == string(schema.RolePWorker) ||
		request.Members[0].Role == string(schema.RoleWorker)) {
		log.Debugf("create distributed job %s with collective mode", request.CommonJobInfo.ID)
		return schema.EnvJobModeCollective, nil
	} else if isPSMode(request.Members) {
		log.Debugf("create distributed job %s with ps mode", request.CommonJobInfo.ID)
		return schema.EnvJobModePS, nil
	}
	ctx.ErrorCode = common.JobInvalidField
	ctx.Logging().Errorf("create distributed job %s failed, invalid members number %d", request.CommonJobInfo.ID,
		len(request.Members))
	return "", fmt.Errorf("create distributed job %s failed, invalid members number %d", request.CommonJobInfo.ID,
		len(request.Members))
}

func isPSMode(members []MemberSpec) bool {
	if len(members) != 2 {
		return false
	}
	var pserver, pworker, driver, executor bool
	for _, member := range members {
		switch member.Role {
		case string(schema.RolePWorker):
			pserver = true
		case string(schema.RolePServer):
			pworker = true
		case string(schema.RoleDriver):
			driver = true
		case string(schema.RoleExecutor):
			executor = true
		}
	}
	if (pserver && pworker) || (driver && executor) {
		return true
	}
	return false
}

func patchDistributedConf(conf *schema.Conf, request *CreateDisJobRequest) error {
	log.Debugf("patchSingleConf conf=%#v, request=%#v", conf, request)
	// fields in request.CommonJobInfo
	patchFromCommonInfo(conf, &request.CommonJobInfo)
	// info in SchedulingPolicy: queue,Priority,ClusterId,Namespace
	if request.SchedulingPolicy.Priority != "" {
		conf.Priority = request.SchedulingPolicy.Priority
	}

	return nil
}

func newCollectiveMembers(request *CreateDisJobRequest) ([]models.Member, error) {
	members := make([]models.Member, 0)
	for _, reqMem := range request.Members {
		reqMem.UserName = request.UserName
		// validate FileSystem
		if err := validateFileSystem(&reqMem.JobSpec, request.UserName); err != nil {
			return nil, err
		}
		if reqMem.Role == string(schema.RoleWorker) {
			member, err := newMember(reqMem, schema.RoleWorker)
			if err != nil {
				log.Errorf("create collective members failed, err: %v", err)
				return nil, err
			}
			patchFromCommonInfo(&member.Conf, &request.CommonJobInfo)
			members = append(members, member)
		}
	}
	return members, nil
}

func newPSMembers(request *CreateDisJobRequest) ([]models.Member, error) {
	members := make([]models.Member, 0)
	for _, reqMember := range request.Members {
		reqMember.UserName = request.UserName
		// validate FileSystem
		if err := validateFileSystem(&reqMember.JobSpec, request.UserName); err != nil {
			return nil, err
		}

		var member models.Member
		var err error
		member, err = newMember(reqMember, schema.MemberRole(reqMember.Role))
		if err != nil {
			log.Errorf("create ps members failed, err=%v", err)
			return nil, err
		}
		patchFromCommonInfo(&member.Conf, &request.CommonJobInfo)
		members = append(members, member)
	}
	return members, nil
}

// newMember create models.member from request.Member
func newMember(member MemberSpec, role schema.MemberRole) (models.Member, error) {
	f, err := flavour.GetFlavourWithCheck(member.Flavour)
	if err != nil {
		log.Errorf("get flavour failed, err:%v", err)
		return models.Member{}, err
	}
	if member.Replicas < 1 {
		log.Errorf("member with invalid replicas %d", member.Replicas)
		return models.Member{}, fmt.Errorf("invalid replicas %d", member.Replicas)
	}

	conf := schema.Conf{
		Name: member.Name,
		// 存储资源
		FileSystem:      member.FileSystem,
		ExtraFileSystem: member.ExtraFileSystems,
		// 计算资源
		Flavour:  f,
		Priority: member.SchedulingPolicy.Priority,
		QueueID:  member.SchedulingPolicy.QueueID,
		// 运行时需要的参数
		Labels:      member.Labels,
		Annotations: member.Annotations,
		Env:         member.Env,
		Command:     member.Command,
		Image:       member.Image,
		Port:        member.Port,
		Args:        member.Args,
	}

	return models.Member{
		ID:       member.ID,
		Role:     role,
		Replicas: member.Replicas,
		Conf:     conf,
	}, nil
}

// CreateWorkflowJob handler for creating job
func CreateWorkflowJob(ctx *logger.RequestContext, request *CreateWfJobRequest) (*CreateJobResponse, error) {
	if err := CheckPermission(ctx); err != nil {
		ctx.ErrorCode = common.ActionNotAllowed
		ctx.Logging().Errorln(err.Error())
		return nil, err
	}

	var templateJson string
	if request.ExtensionTemplate == nil {
		return nil, fmt.Errorf("ExtensionTemplate for workflow job is needed")
	}
	var err error
	templateJson, err = newExtensionTemplateJson(request.ExtensionTemplate)
	if err != nil {
		log.Errorf("parse extension template failed, err=%v", err)
		return nil, err
	}

	// TODO: get workflow job conf
	conf := schema.Conf{
		Name:        request.Name,
		Labels:      request.Labels,
		Annotations: request.Annotations,
		Priority:    request.SchedulingPolicy.Priority,
	}
	// validate queue
	if err := ValidateQueue(&conf, ctx.UserName, request.SchedulingPolicy.Queue); err != nil {
		msg := fmt.Sprintf("valiate queue for workflow job failed, err: %v", err)
		log.Errorf(msg)
		return nil, fmt.Errorf(msg)
	}
	conf.SetEnv(schema.EnvJobQueueName, request.SchedulingPolicy.Queue)

	// create workflow job
	jobInfo := &models.Job{
		ID:                request.ID,
		Name:              request.Name,
		Type:              string(schema.TypeWorkflow),
		UserName:          conf.GetUserName(),
		QueueID:           conf.GetQueueID(),
		Status:            schema.StatusJobInit,
		Config:            &conf,
		ExtensionTemplate: templateJson,
	}

	if err := models.CreateJob(jobInfo); err != nil {
		log.Errorf("create job[%s] in database faield, err: %v", conf.GetName(), err)
		return nil, fmt.Errorf("create job[%s] in database faield, err: %v", conf.GetName(), err)
	}
	log.Infof("create job[%s] successful.", jobInfo.ID)
	return &CreateJobResponse{ID: jobInfo.ID}, nil
}

func CheckPermission(ctx *logger.RequestContext) error {
	// TODO: check permission
	return nil
}

func DeleteJob(ctx *logger.RequestContext, jobID string) error {
	if err := CheckPermission(ctx); err != nil {
		return err
	}
	job, err := models.GetJobByID(jobID)
	if err != nil {
		ctx.ErrorCode = common.JobNotFound
		msg := fmt.Sprintf("get job %s failed, err: %v", jobID, err)
		log.Errorf(msg)
		return fmt.Errorf(msg)
	}
	// check job status before delete
	if !schema.IsImmutableJobStatus(job.Status) {
		ctx.ErrorCode = common.ActionNotAllowed
		msg := fmt.Sprintf("job %s status is %s, please stop it first.", jobID, job.Status)
		log.Errorf(msg)
		return fmt.Errorf(msg)
	}
	err = models.DeleteJob(jobID)
	if err != nil {
		ctx.ErrorCode = common.InternalError
		log.Errorf("delete job %s from cluster failed, err: %v", jobID, err)
		return err
	}
	return nil
}

func StopJob(ctx *logger.RequestContext, jobID string) error {
	if err := CheckPermission(ctx); err != nil {
		return err
	}
	job, err := models.GetJobByID(jobID)
	if err != nil {
		ctx.ErrorCode = common.JobNotFound
		log.Errorf("get job %s from database failed, err: %v", jobID, err)
		return err
	}
	// check job status
	if schema.IsImmutableJobStatus(job.Status) {
		msg := fmt.Sprintf("job %s status is already %s, and job cannot be stopped", jobID, job.Status)
		log.Errorf(msg)
		return fmt.Errorf(msg)
	}
	runtimeSvc, err := getRuntimeByQueue(ctx, job.QueueID)
	if err != nil {
		log.Errorf("get runtime by queue failed, err: %v", err)
		return err
	}

	// stop job on cluster
	go func(job *models.Job, runtimeSvc runtime.RuntimeService) {
		pfjob, err := api.NewJobInfo(job)
		if err != nil {
			return
		}
		err = runtimeSvc.StopJob(pfjob)
		if err != nil {
			log.Errorf("delete job %s from cluster failed, err: %v", job.ID, err)
			return
		}
	}(&job, runtimeSvc)

	if err = models.UpdateJobStatus(jobID, "job is terminating.", schema.StatusJobTerminating); err != nil {
		log.Errorf("update job[%s] status to [%s] failed, err: %v", jobID, schema.StatusJobTerminating, err)
		return err
	}
	return nil
}

func UpdateJob(ctx *logger.RequestContext, request *UpdateJobRequest) error {
	if err := CheckPermission(ctx); err != nil {
		return err
	}
	job, err := models.GetJobByID(request.JobID)
	if err != nil {
		ctx.ErrorCode = common.JobNotFound
		log.Errorf("get job %s from database failed, err: %v", job.ID, err)
		return err
	}
	// check job status when update job on cluster
	needUpdateCluster := false
	if request.Priority != "" {
		// need to update job priority
		if job.Status != schema.StatusJobPending && job.Status != schema.StatusJobInit {
			ctx.ErrorCode = common.ActionNotAllowed
			err = fmt.Errorf("the status of job %s is %s, job priority cannot be updated", job.ID, job.Status)
			log.Errorln(err)
			return err
		}
		needUpdateCluster = job.Status == schema.StatusJobPending
	} else {
		// need to update job labels or annotations
		if job.Status == schema.StatusJobPending || job.Status == schema.StatusJobRunning {
			needUpdateCluster = true
		}
	}

	if needUpdateCluster {
		// update job on cluster
		err = updateRuntimeJob(ctx, &job, request)
		if err != nil {
			ctx.ErrorCode = common.InternalError
			log.Errorf("update job %s on cluster failed, err: %v", job.ID, err)
			return err
		}
	}

	// update job on database
	if request.Priority != "" {
		job.Config.Priority = request.Priority
	}
	for label, value := range request.Labels {
		job.Config.SetLabels(label, value)
	}
	for key, value := range request.Annotations {
		job.Config.SetAnnotations(key, value)
	}

	err = models.UpdateJobConfig(job.ID, job.Config)
	if err != nil {
		log.Errorf("update job %s on database failed, err: %v", job.ID, err)
		ctx.ErrorCode = common.DBUpdateFailed
	}
	return err
}

func updateRuntimeJob(ctx *logger.RequestContext, job *models.Job, request *UpdateJobRequest) error {
	// update labels and annotations
	runtimeSvc, err := getRuntimeByQueue(ctx, job.QueueID)
	if err != nil {
		log.Errorf("get cluster runtime failed, err: %v", err)
		return err
	}
	pfjob, err := api.NewJobInfo(job)
	if err != nil {
		log.Errorf("new paddleflow job failed, err: %v", err)
		return err
	}
	if request.Labels != nil {
		pfjob.UpdateLabels(request.Labels)
	}
	if request.Annotations != nil {
		pfjob.UpdateAnnotations(request.Annotations)
	}
	if request.Priority != "" {
		pfjob.UpdateJobPriority(request.Priority)
	}
	return runtimeSvc.UpdateJob(pfjob)
}

func getRuntimeByQueue(ctx *logger.RequestContext, queueID string) (runtime.RuntimeService, error) {
	queue, err := models.GetQueueByID(queueID)
	if err != nil {
		log.Errorf("get queue for job failed, err: %v", err)
		return nil, err
	}
	// TODO: GetOrCreateRuntime by cluster id
	clusterInfo, err := models.GetClusterById(queue.ClusterId)
	if err != nil {
		ctx.Logging().Errorf("get clusterInfo by id %s failed. error: %s",
			queue.ClusterId, err.Error())
		return nil, err
	}
	runtimeSvc, err := runtime.GetOrCreateRuntime(clusterInfo)
	if err != nil {
		ctx.ErrorCode = common.InternalError
		ctx.Logging().Errorf("get or create runtime failed, err: %v", err)
		return nil, fmt.Errorf("delete queue failed")
	}
	return runtimeSvc, nil
}

func validateFileSystem(jobSpec *JobSpec, userName string) error {
	fsService := fs.GetFileSystemService()
	fsName := jobSpec.FileSystem.Name
	if fsName != "" {
		jobSpec.FileSystem.MountPath = filepath.Clean(jobSpec.FileSystem.MountPath)
		if jobSpec.FileSystem.MountPath == "/" {
			err := fmt.Errorf("mountPath cannot be `/` in fileSystem[%s]", fsName)
			log.Errorf("validateFileSystem failed, err: %v", err)
			return err
		}
		fileSystem, err := fsService.GetFileSystem(userName, fsName)
		if err != nil {
			log.Errorf("get filesystem by userName[%s] fsName[%s] failed, err: %v", userName, fsName, err)
			return fmt.Errorf("find file system %s failed, err: %v", fsName, err)
		}
		jobSpec.FileSystem.ID = fileSystem.ID
	}
<<<<<<< HEAD
	fsID := common.ID(userName, fs.Name)
	if _, err := storage.FsStore.GetFileSystemWithFsID(fsID); err != nil {
		log.Errorf("get filesystem %s failed, err: %v", fsID, err)
		return fmt.Errorf("find file system %s failed, err: %v", fs.Name, err)
=======

	for index, fs := range jobSpec.ExtraFileSystems {
		if fs.Name == "" {
			log.Errorf("name of fileSystem %v is null", fs)
			return fmt.Errorf("name of fileSystem %v is null", fs)
		}
		jobSpec.ExtraFileSystems[index].MountPath = filepath.Clean(fs.MountPath)
		if jobSpec.ExtraFileSystems[index].MountPath == "/" {
			err := fmt.Errorf("mountPath cannot be `/` in fileSystem[%s]", fs.Name)
			log.Errorf("validateFileSystem failed, err: %v", err)
			return err
		}

		fileSystem, err := fsService.GetFileSystem(userName, fs.Name)
		if err != nil {
			log.Errorf("get filesystem by userName[%s] fsName[%s] failed, err: %v", userName, fs.Name, err)
			return fmt.Errorf("find file system %s failed, err: %v", fs.Name, err)
		}
		jobSpec.ExtraFileSystems[index].ID = fileSystem.ID
>>>>>>> da00c278
	}

	return nil
}<|MERGE_RESOLUTION|>--- conflicted
+++ resolved
@@ -33,7 +33,6 @@
 	"github.com/PaddlePaddle/PaddleFlow/pkg/common/schema"
 	"github.com/PaddlePaddle/PaddleFlow/pkg/job/api"
 	"github.com/PaddlePaddle/PaddleFlow/pkg/job/runtime"
-	"github.com/PaddlePaddle/PaddleFlow/pkg/storage"
 )
 
 // CreateSingleJobRequest convey request for create job
@@ -716,12 +715,6 @@
 		}
 		jobSpec.FileSystem.ID = fileSystem.ID
 	}
-<<<<<<< HEAD
-	fsID := common.ID(userName, fs.Name)
-	if _, err := storage.FsStore.GetFileSystemWithFsID(fsID); err != nil {
-		log.Errorf("get filesystem %s failed, err: %v", fsID, err)
-		return fmt.Errorf("find file system %s failed, err: %v", fs.Name, err)
-=======
 
 	for index, fs := range jobSpec.ExtraFileSystems {
 		if fs.Name == "" {
@@ -741,7 +734,6 @@
 			return fmt.Errorf("find file system %s failed, err: %v", fs.Name, err)
 		}
 		jobSpec.ExtraFileSystems[index].ID = fileSystem.ID
->>>>>>> da00c278
 	}
 
 	return nil
