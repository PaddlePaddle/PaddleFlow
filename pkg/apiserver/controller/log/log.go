--- conflicted
+++ resolved
@@ -102,17 +102,12 @@
 		}
 		response.RunLog = append(response.RunLog, jobLogInfo)
 	}
-<<<<<<< HEAD
-	// TODO response.SubmitLog = JobLogManager.ReadLog(runID)
-=======
 	trace, ok := trace_logger.GetTraceFromCache(runID)
 	if !ok {
 		ctx.Logging().Warnf("get trace log failed. runID[%s]", runID)
 	} else {
 		response.SubmitLog = trace.String()
 	}
-
->>>>>>> b492f897
 	return response, nil
 }
 
