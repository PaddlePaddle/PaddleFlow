--- conflicted
+++ resolved
@@ -48,12 +48,9 @@
 	MethodNotAllowed     = "MethodNotAllowed"
 	DuplicatedName       = "DuplicatedName"
 	DuplicatedContent    = "DuplicatedContent"
-<<<<<<< HEAD
 	InvalidArguments     = "InvalidArguments"
 	RecordNotFound       = "RecordNotFound"
-=======
 	RequiredFieldEmpty   = "RequiredFieldEmpty"
->>>>>>> ed41521a
 
 	AuthWithoutToken = "AuthWithoutToken" // 请求没有携带token
 	AuthInvalidToken = "AuthInvalidToken" // 无效token
@@ -145,12 +142,9 @@
 	MethodNotAllowed:     http.StatusMethodNotAllowed,
 	DuplicatedName:       http.StatusBadRequest,
 	DuplicatedContent:    http.StatusBadRequest,
-<<<<<<< HEAD
 	InvalidArguments:     http.StatusBadRequest,
 	RecordNotFound:       http.StatusNotFound,
-=======
 	RequiredFieldEmpty:   http.StatusBadRequest,
->>>>>>> ed41521a
 
 	UserNameDuplicated: http.StatusForbidden,
 	UserNotExist:       http.StatusBadRequest,
@@ -239,12 +233,9 @@
 	MemoryNotFound:       "Memory is not set",
 	DuplicatedName:       "Name has existed. Duplicated name is not allowed",
 	DuplicatedContent:    "content(md5) has existed. Please use existing one",
-<<<<<<< HEAD
 	InvalidArguments:     "invalid arguments",
 	RecordNotFound:       "record not found",
-=======
 	RequiredFieldEmpty:   "Field is not set",
->>>>>>> ed41521a
 
 	UserNameDuplicated: "The user name already exists",
 	UserNotExist:       "User not exist",
