/*
Copyright (c) 2022 PaddlePaddle Authors. All Rights Reserve.

Licensed under the Apache License, Version 2.0 (the "License");
you may not use this file except in compliance with the License.
You may obtain a copy of the License at

    http://www.apache.org/licenses/LICENSE-2.0

Unless required by applicable law or agreed to in writing, software
distributed under the License is distributed on an "AS IS" BASIS,
WITHOUT WARRANTIES OR CONDITIONS OF ANY KIND, either express or implied.
See the License for the specific language governing permissions and
limitations under the License.
*/

package mount

import (
	"fmt"
	"strings"

	log "github.com/sirupsen/logrus"

	"github.com/PaddlePaddle/PaddleFlow/pkg/common/schema"
	"github.com/PaddlePaddle/PaddleFlow/pkg/fs/common"
	"github.com/PaddlePaddle/PaddleFlow/pkg/fs/csiplugin/csiconfig"
	"github.com/PaddlePaddle/PaddleFlow/pkg/fs/utils"
	"github.com/PaddlePaddle/PaddleFlow/pkg/model"
)

const (
	mountName                             = "mount"
<<<<<<< HEAD
	PfsFuseIndependentMountProcessCMDName = "/home/paddleflow/mount.sh "
	pfsFuseMountPodCMDName                = "/home/paddleflow/pfs-fuse mount "
=======
	pfsFuseIndependentMountProcessCMDName = "/home/paddleflow/mount.sh"
	pfsFuseMountPodCMDName                = "/home/paddleflow/pfs-fuse mount"
>>>>>>> 5d013bc1
	ReadOnly                              = "ro"
)

type Info struct {
	CacheConfig model.FSCacheConfig
	FS          model.FileSystem
	FSBase64Str string
	TargetPath  string
	Options     []string
	K8sClient   utils.Client
}

func ProcessMountInfo(fsInfoBase64, fsCacheBase64, targetPath string, readOnly bool) (Info, error) {
	// FS info
	fs, err := utils.ProcessFSInfo(fsInfoBase64)
	if err != nil {
		retErr := fmt.Errorf("FSprocess FS info err: %v", err)
		log.Errorf(retErr.Error())
		return Info{}, retErr
	}

	// FS CacheConfig config
	cacheConfig := model.FSCacheConfig{}
	if !fs.IndependentMountProcess {
		cacheConfig, err = utils.ProcessCacheConfig(fsCacheBase64)
		if err != nil {
			retErr := fmt.Errorf("FS process FS CacheConfig err: %v", err)
			log.Errorf(retErr.Error())
			return Info{}, retErr
		}
	}

	info := Info{
		CacheConfig: cacheConfig,
		FS:          fs,
		FSBase64Str: fsInfoBase64,
		TargetPath:  targetPath,
	}
	info.Options = GetOptions(info, readOnly)
	return info, nil
}

func GetOptions(mountInfo Info, readOnly bool) []string {
	var options []string

	if mountInfo.FS.Type == common.GlusterFSType {

	} else if mountInfo.FS.IndependentMountProcess {
		options = append(options, fmt.Sprintf("--%s=%s", "fs-info", mountInfo.FSBase64Str))
		options = append(options, fmt.Sprintf("--%s=%s", "fs-id", mountInfo.FS.ID))

		if readOnly {
			options = append(options, fmt.Sprintf("--%s=%s", "mount-options", ReadOnly))
		}

		if mountInfo.CacheConfig.BlockSize > 0 {
			options = append(options, fmt.Sprintf("--%s=%d", "block-size", mountInfo.CacheConfig.BlockSize))
		}
		if mountInfo.CacheConfig.CacheDir != "" {
			options = append(options, fmt.Sprintf("--%s=%s", "data-cache-path", mountInfo.CacheConfig.CacheDir))
		}
		if mountInfo.CacheConfig.MetaDriver != "" {
			options = append(options, fmt.Sprintf("--%s=%s", "meta-cache-driver", mountInfo.CacheConfig.MetaDriver))
		}
		if mountInfo.CacheConfig.MetaDriver != schema.FsMetaDefault &&
			mountInfo.CacheConfig.MetaDriver != schema.FsMetaMemory && mountInfo.CacheConfig.CacheDir != "" {
			options = append(options, fmt.Sprintf("--%s=%s", "meta-cache-path", mountInfo.CacheConfig.CacheDir))
		}
		if mountInfo.CacheConfig.ExtraConfigMap != nil {
			for configName, item := range mountInfo.CacheConfig.ExtraConfigMap {
				options = append(options, fmt.Sprintf("--%s=%s", configName, item))
			}
		}

		// s3 default mount permission
		if mountInfo.FS.Type == common.S3Type {
			if mountInfo.FS.PropertiesMap[common.FileMode] != "" {
				options = append(options, fmt.Sprintf("--%s=%s", "file-mode", mountInfo.FS.PropertiesMap[common.FileMode]))
			} else {
				options = append(options, fmt.Sprintf("--%s=%s", "file-mode", "0666"))
			}
			if mountInfo.FS.PropertiesMap[common.DirMode] != "" {
				options = append(options, fmt.Sprintf("--%s=%s", "dir-mode", mountInfo.FS.PropertiesMap[common.DirMode]))
			} else {
				options = append(options, fmt.Sprintf("--%s=%s", "dir-mode", "0777"))
			}
		}

		if mountInfo.CacheConfig.Debug {
			options = append(options, "--log-level=debug")
		}
	} else {
		options = append(options, fmt.Sprintf("--%s=%s", "fs-info", mountInfo.FSBase64Str))
		options = append(options, fmt.Sprintf("--%s=%s", "fs-id", mountInfo.FS.ID))

		if readOnly {
			options = append(options, fmt.Sprintf("--%s=%s", "mount-options", ReadOnly))
		}

		if mountInfo.CacheConfig.BlockSize > 0 {
			options = append(options, fmt.Sprintf("--%s=%d", "block-size", mountInfo.CacheConfig.BlockSize))
		}
		if mountInfo.CacheConfig.CacheDir != "" {
			options = append(options, fmt.Sprintf("--%s=%s", "data-cache-path", FusePodCachePath+DataCacheDir))
		}
		if mountInfo.CacheConfig.MetaDriver != "" {
			options = append(options, fmt.Sprintf("--%s=%s", "meta-cache-driver", mountInfo.CacheConfig.MetaDriver))
		}
		if mountInfo.CacheConfig.MetaDriver != schema.FsMetaDefault &&
			mountInfo.CacheConfig.MetaDriver != schema.FsMetaMemory && mountInfo.CacheConfig.CacheDir != "" {
			options = append(options, fmt.Sprintf("--%s=%s", "meta-cache-path", FusePodCachePath+MetaCacheDir))
		}
		if mountInfo.CacheConfig.ExtraConfigMap != nil {
			for configName, item := range mountInfo.CacheConfig.ExtraConfigMap {
				options = append(options, fmt.Sprintf("--%s=%s", configName, item))
			}
		}

		// s3 default mount permission
		if mountInfo.FS.Type == common.S3Type {
			if mountInfo.FS.PropertiesMap[common.FileMode] != "" {
				options = append(options, fmt.Sprintf("--%s=%s", "file-mode", mountInfo.FS.PropertiesMap[common.FileMode]))
			} else {
				options = append(options, fmt.Sprintf("--%s=%s", "file-mode", "0666"))
			}
			if mountInfo.FS.PropertiesMap[common.DirMode] != "" {
				options = append(options, fmt.Sprintf("--%s=%s", "dir-mode", mountInfo.FS.PropertiesMap[common.DirMode]))
			} else {
				options = append(options, fmt.Sprintf("--%s=%s", "dir-mode", "0777"))
			}
		}

		if mountInfo.CacheConfig.Debug {
			options = append(options, "--log-level=debug")
		}
	}
	return options
}

func (mountInfo *Info) MountCmd() (string, []string) {
	var cmd string
	var args []string
	if mountInfo.FS.Type == common.GlusterFSType {
		cmd = mountName
		args = append(args, "-t", mountInfo.FS.Type,
			strings.Join([]string{mountInfo.FS.ServerAddress, mountInfo.FS.SubPath}, ":"), mountInfo.TargetPath)
		if len(mountInfo.Options) != 0 {
			args = append(args, "-o", strings.Join(mountInfo.Options, ","))
		}
	} else if mountInfo.FS.IndependentMountProcess {
		cmd = PfsFuseIndependentMountProcessCMDName
		args = append(args, fmt.Sprintf("--%s=%s", "mount-point", mountInfo.TargetPath))
		args = append(args, mountInfo.Options...)
	} else {
		cmd = pfsFuseMountPodCMDName
		args = append(args, fmt.Sprintf("--%s=%s", "mount-point", FusePodMountPoint))
		args = append(args, mountInfo.Options...)
	}
	return cmd, args
}

func (mountInfo *Info) CacheWorkerCmd() string {
	options := []string{
		"--server=" + csiconfig.PaddleFlowServer,
		"--username=" + csiconfig.UserNameRoot,
		"--password=" + csiconfig.PassWordRoot,
		"--nodename=" + csiconfig.NodeName,
		"--clusterID=" + csiconfig.ClusterID,
		"--podCachePath=" + FusePodCachePath,
		"--cacheDir=" + mountInfo.CacheConfig.CacheDir,
		"--fsID=" + mountInfo.FS.ID,
	}
	return CacheWorkerBin + " " + strings.Join(options, " ")
}<|MERGE_RESOLUTION|>--- conflicted
+++ resolved
@@ -31,13 +31,8 @@
 
 const (
 	mountName                             = "mount"
-<<<<<<< HEAD
-	PfsFuseIndependentMountProcessCMDName = "/home/paddleflow/mount.sh "
-	pfsFuseMountPodCMDName                = "/home/paddleflow/pfs-fuse mount "
-=======
-	pfsFuseIndependentMountProcessCMDName = "/home/paddleflow/mount.sh"
+	PfsFuseIndependentMountProcessCMDName = "/home/paddleflow/mount.sh"
 	pfsFuseMountPodCMDName                = "/home/paddleflow/pfs-fuse mount"
->>>>>>> 5d013bc1
 	ReadOnly                              = "ro"
 )
 
