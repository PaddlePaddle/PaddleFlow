--- conflicted
+++ resolved
@@ -122,11 +122,7 @@
 	}
 
 	pool.totalBuffers++
-<<<<<<< HEAD
-	buf = make([]byte, 0, size)
-=======
-	buf = *(pool.pool.Get().(*[]byte))
->>>>>>> e9e35bb9
+	buf = make([]byte, 0, size)	
 	return
 }
 
@@ -180,12 +176,7 @@
 	p.bufferPool.mu.Lock()
 	defer p.bufferPool.mu.Unlock()
 	if p.buffer != nil {
-<<<<<<< HEAD
 		p.buffer = nil
-=======
-		p.buffer = p.buffer[:0]
-		p.bufferPool.pool.Put(&p.buffer)
->>>>>>> e9e35bb9
 		p.bufferPool.cond.Signal()
 	}
 }
