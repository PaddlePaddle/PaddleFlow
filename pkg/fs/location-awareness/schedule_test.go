/*
Copyright (c) 2022 PaddlePaddle Authors. All Rights Reserve.

Licensed under the Apache License, Version 2.0 (the "License");
you may not use this file except in compliance with the License.
You may obtain a copy of the License at

    http://www.apache.org/licenses/LICENSE-2.0

Unless required by applicable law or agreed to in writing, software
distributed under the License is distributed on an "AS IS" BASIS,
WITHOUT WARRANTIES OR CONDITIONS OF ANY KIND, either express or implied.
See the License for the specific language governing permissions and
limitations under the License.
*/

package location_awareness

import (
	"testing"
)

func TestListMountNodesByFsID(t *testing.T) {
<<<<<<< HEAD
	dbinit.InitMockDB()

	fsID1, fsID2, cacheDir1, cacheDir2, nodeName1, nodeName2, clusterID :=
		"fs-root-1", "fs-root-2", "/mnt/fs-root-1/storage", "/mnt/fs-root-2/storage", "node1", "node2", ""
	cache := &model.FSCache{
		FsID:      fsID1,
		CacheDir:  cacheDir1,
		NodeName:  nodeName1,
		ClusterID: clusterID,
	}
	err := storage.FsCache.Add(cache)
	assert.Nil(t, err)

	cache = &model.FSCache{
		FsID:      fsID1,
		CacheDir:  cacheDir1,
		NodeName:  nodeName2,
		ClusterID: clusterID,
	}
	err = storage.FsCache.Add(cache)
	assert.Nil(t, err)

	cache = &model.FSCache{
		FsID:      fsID2,
		CacheDir:  cacheDir2,
		NodeName:  nodeName1,
		ClusterID: clusterID,
	}
	err = storage.FsCache.Add(cache)
	assert.Nil(t, err)

	fsIDs := []string{fsID1, fsID2, "fs-non-exist"}
	nodeList, err := ListFsCacheLocation(fsIDs)
	assert.Nil(t, err)
=======
>>>>>>> 474dcfa9

}<|MERGE_RESOLUTION|>--- conflicted
+++ resolved
@@ -18,10 +18,15 @@
 
 import (
 	"testing"
+
+	"github.com/stretchr/testify/assert"
+
+	"github.com/PaddlePaddle/PaddleFlow/pkg/common/database/dbinit"
+	"github.com/PaddlePaddle/PaddleFlow/pkg/model"
+	"github.com/PaddlePaddle/PaddleFlow/pkg/storage"
 )
 
 func TestListMountNodesByFsID(t *testing.T) {
-<<<<<<< HEAD
 	dbinit.InitMockDB()
 
 	fsID1, fsID2, cacheDir1, cacheDir2, nodeName1, nodeName2, clusterID :=
@@ -56,7 +61,4 @@
 	fsIDs := []string{fsID1, fsID2, "fs-non-exist"}
 	nodeList, err := ListFsCacheLocation(fsIDs)
 	assert.Nil(t, err)
-=======
->>>>>>> 474dcfa9
-
 }