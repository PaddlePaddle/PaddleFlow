/*
Copyright (c) 2022 PaddlePaddle Authors. All Rights Reserve.

Licensed under the Apache License, Version 2.0 (the "License");
you may not use this file except in compliance with the License.
You may obtain a copy of the License at

    http://www.apache.org/licenses/LICENSE-2.0

Unless required by applicable law or agreed to in writing, software
distributed under the License is distributed on an "AS IS" BASIS,
WITHOUT WARRANTIES OR CONDITIONS OF ANY KIND, either express or implied.
See the License for the specific language governing permissions and
limitations under the License.
*/

package client

import (
	"context"
	"fmt"
	"io"
	"os"
	"reflect"
	"strings"
	"sync"
	"time"

	log "github.com/sirupsen/logrus"
	corev1 "k8s.io/api/core/v1"
	k8serrors "k8s.io/apimachinery/pkg/api/errors"
	"k8s.io/apimachinery/pkg/api/meta"
	v1 "k8s.io/apimachinery/pkg/apis/meta/v1"
	"k8s.io/apimachinery/pkg/apis/meta/v1/unstructured"
	"k8s.io/apimachinery/pkg/runtime"
	"k8s.io/apimachinery/pkg/runtime/schema"
	"k8s.io/apimachinery/pkg/types"
	"k8s.io/client-go/discovery"
	"k8s.io/client-go/discovery/cached/memory"
	"k8s.io/client-go/dynamic"
	"k8s.io/client-go/dynamic/dynamicinformer"
	"k8s.io/client-go/informers"
	infov1 "k8s.io/client-go/informers/core/v1"
	"k8s.io/client-go/kubernetes"
	"k8s.io/client-go/rest"
	"k8s.io/client-go/restmapper"
	"k8s.io/client-go/tools/cache"
	"k8s.io/client-go/util/workqueue"

	"github.com/PaddlePaddle/PaddleFlow/pkg/apiserver/common"
	"github.com/PaddlePaddle/PaddleFlow/pkg/common/k8s"
	"github.com/PaddlePaddle/PaddleFlow/pkg/common/resources"
	pfschema "github.com/PaddlePaddle/PaddleFlow/pkg/common/schema"
	"github.com/PaddlePaddle/PaddleFlow/pkg/common/utils"
	"github.com/PaddlePaddle/PaddleFlow/pkg/job/api"
	"github.com/PaddlePaddle/PaddleFlow/pkg/job/runtime_v2/framework"
	"github.com/PaddlePaddle/PaddleFlow/pkg/model"
)

var (
	// maximum number of lines loaded from the apiserver
	lineReadLimit int64 = 5000
	// maximum number of bytes loaded from the apiserver
	byteReadLimit int64 = 500000
	// SyncJobPluginsPeriod defines how often to sync jobPlugins
	SyncJobPluginsPeriod int = 5
	// TaskGVK gvk for task
	TaskGVK = k8s.PodGVK
)

// KubeRuntimeClient for kubernetes client
type KubeRuntimeClient struct {
	Client          kubernetes.Interface
	InformerFactory informers.SharedInformerFactory
	// DynamicClient dynamic client
	DynamicClient  dynamic.Interface
	DynamicFactory dynamicinformer.DynamicSharedInformerFactory
	// DiscoveryClient client for discovery
	DiscoveryClient discovery.DiscoveryInterface
	// TODO: adjust field Config
	Config      *rest.Config
	ClusterInfo *pfschema.Cluster
	// GVKToGVR contains GroupVersionKind map to GroupVersionResource
	GVKToGVR sync.Map

	// nodeInformer contains the informer of node
	nodeInformer infov1.NodeInformer
	// nodeTaskInformer contains the informer of node task
	nodeTaskInformer infov1.PodInformer
	// JobInformerMap contains GroupVersionKind and informer for different kubernetes job
	JobInformerMap map[schema.GroupVersionKind]cache.SharedIndexInformer
	// UnRegisteredMap record unregistered GroupVersionKind
	UnRegisteredMap map[schema.GroupVersionKind]bool
	// podInformer contains the informer of task
	podInformer     cache.SharedIndexInformer
	taskClient      framework.JobInterface
	taskClientReady chan int
	// QueueInformerMap
	QueueInformerMap map[schema.GroupVersionKind]cache.SharedIndexInformer
}

func CreateKubeRuntimeClient(config *rest.Config, cluster *pfschema.Cluster) (framework.RuntimeClientInterface, error) {
	// new kubernetes typed client
	k8sClient, err := kubernetes.NewForConfig(config)
	if err != nil {
		log.Errorf("create kubernetes client failed, err: %v", err)
		return nil, err
	}
	dynamicClient, err := dynamic.NewForConfig(config)
	if err != nil {
		log.Errorf("init dynamic client failed. error:%s", err)
		return nil, err
	}
	factory := dynamicinformer.NewDynamicSharedInformerFactory(dynamicClient, 0)
	discoveryClient, err := discovery.NewDiscoveryClientForConfig(config)
	if err != nil {
		log.Errorf("create discovery client failed: %v", err)
		return nil, err
	}
	if cluster == nil {
		log.Errorf("cluster info is nil")
		return nil, fmt.Errorf("cluster info is nil")
	}
	return &KubeRuntimeClient{
		Client:           k8sClient,
		InformerFactory:  informers.NewSharedInformerFactory(k8sClient, 0),
		DynamicClient:    dynamicClient,
		DynamicFactory:   factory,
		DiscoveryClient:  discoveryClient,
		Config:           config,
		ClusterInfo:      cluster,
		taskClientReady:  make(chan int),
		JobInformerMap:   make(map[schema.GroupVersionKind]cache.SharedIndexInformer),
		UnRegisteredMap:  make(map[schema.GroupVersionKind]bool),
		QueueInformerMap: make(map[schema.GroupVersionKind]cache.SharedIndexInformer),
	}, nil
}

func frameworkVersionToGVK(fv pfschema.FrameworkVersion) schema.GroupVersionKind {
	return schema.FromAPIVersionAndKind(fv.APIVersion, fv.Framework)
}

func KubeFrameworkVersion(gvk schema.GroupVersionKind) pfschema.FrameworkVersion {
	return pfschema.NewFrameworkVersion(gvk.Kind, gvk.GroupVersion().String())
}

func (krc *KubeRuntimeClient) JobFrameworkVersion(jobType pfschema.JobType, fw pfschema.Framework) pfschema.FrameworkVersion {
	frameworkVersion := k8s.GetJobFrameworkVersion(jobType, fw)
	log.Infof("on %s, FrameworkVesion for job type %s framework %s, is %s", krc.Cluster(), jobType, fw, frameworkVersion)
	return frameworkVersion
}

func (krc *KubeRuntimeClient) GetJobTypeFramework(fv pfschema.FrameworkVersion) (pfschema.JobType, pfschema.Framework) {
	gvk := frameworkVersionToGVK(fv)
	jobType, framework := k8s.GetJobTypeAndFramework(gvk)
	return jobType, framework
}

func (krc *KubeRuntimeClient) RegisterListener(listenerType string, workQueue workqueue.RateLimitingInterface) error {
	var err error
	switch listenerType {
	case pfschema.ListenerTypeJob:
		err = krc.registerJobListener(workQueue)
	case pfschema.ListenerTypeTask:
		err = krc.registerTaskListener(workQueue)
	case pfschema.ListenerTypeQueue:
		err = krc.registerQueueListener(workQueue)
	case pfschema.ListenerTypeNode:
		err = krc.registerNodeListener(workQueue)
	case pfschema.ListenerTypeNodeTask:
		err = krc.registerNodeTaskListener(workQueue)
	default:
		err = fmt.Errorf("listener type %s is not supported", listenerType)
	}
	return err
}

func (krc *KubeRuntimeClient) registerJobListener(workQueue workqueue.RateLimitingInterface) error {
	jobPlugins := framework.ListJobPlugins(pfschema.KubernetesType)
	if len(jobPlugins) == 0 {
		return fmt.Errorf("register job Listener failed, err: job plugins is nil")
	}
	gvkPlugins := make(map[schema.GroupVersionKind]framework.JobPlugin)
	for fv, jobPlugin := range jobPlugins {
		gvk := frameworkVersionToGVK(fv)
<<<<<<< HEAD
		_, err := krc.GetGVR(gvk)
		if err != nil {
			log.Warnf("on %s, cann't find GroupVersionKind %s, err: %v", krc.Cluster(), gvk.String(), err)
			continue
		} else {
			// Register job event listener
			log.Infof("on %s, register job event listener for %s", krc.Cluster(), gvk.String())
			krc.JobInformerMap[gvk] = krc.DynamicFactory.ForResource(k8s.KindResourceMap[gvk]).Informer()
			jobClient := jobPlugin(krc)
			err = jobClient.AddEventListener(context.TODO(), pfschema.ListenerTypeJob, workQueue, krc.JobInformerMap[gvk])
=======
		krc.UnRegisteredMap[gvk] = true
		gvkPlugins[gvk] = jobPlugin
	}
	go krc.AddJobInformerMaps(gvkPlugins, workQueue)
	return nil
}

func (krc *KubeRuntimeClient) AddJobInformerMaps(gvkPlugins map[schema.GroupVersionKind]framework.JobPlugin, workQueue workqueue.RateLimitingInterface) {
	for len(krc.UnRegisteredMap) != 0 {
		for gvk, _ := range krc.UnRegisteredMap {
			gvrMap, err := krc.GetGVR(gvk)
>>>>>>> 6be884a5
			if err != nil {
				continue
			} else {
				// Register job event listener
				log.Infof("on %s, register job event listener for %s", krc.Cluster(), gvk.String())
				krc.JobInformerMap[gvk] = krc.DynamicFactory.ForResource(gvrMap.Resource).Informer()
				jobPlugin := gvkPlugins[gvk]
				jobClient := jobPlugin(krc)
				err = jobClient.AddEventListener(context.TODO(), pfschema.ListenerTypeJob, workQueue, krc.JobInformerMap[gvk])
				if err != nil {
					log.Warnf("on %s, add event lister for job %s failed, err: %v", krc.Cluster(), gvk.String(), err)
					continue
				}
				// Register task event listener
				if gvk == TaskGVK {
					krc.taskClient = jobClient
					krc.taskClientReady <- 0
				}
				delete(krc.UnRegisteredMap, gvk)
			}
		}
		time.Sleep(time.Duration(SyncJobPluginsPeriod) * time.Second)
	}
}

func (krc *KubeRuntimeClient) registerTaskListener(workQueue workqueue.RateLimitingInterface) error {
<<<<<<< HEAD
	gvr, find := k8s.KindResourceMap[TaskGVK]
	if !find {
		log.Warnf("failed to find gvr mapping for gvk: %#v", TaskGVK)
		return fmt.Errorf("failed to find gvr mapping for gvk: %#v", TaskGVK)
=======
	<-krc.taskClientReady
	gvrMap, err := krc.GetGVR(TaskGVK)
	if err != nil {
		log.Warnf("on %s, cann't find task GroupVersionKind %s, err: %v", krc.Cluster(), TaskGVK.String(), err)
		return err
>>>>>>> 6be884a5
	}
	krc.podInformer = krc.DynamicFactory.ForResource(gvr).Informer()
	taskInformer, find := krc.JobInformerMap[TaskGVK]
	if !find {
		err := fmt.Errorf("register task listener failed, taskClient is nil")
		log.Errorf("on %s, %s", krc.Cluster(), err)
		return err
	}
	if krc.taskClient == nil {
		err := fmt.Errorf("register task listener failed, taskClient is nil")
		log.Errorf("on %s, %s", krc.Cluster(), err)
		return err
	}
	// Register task event listener
	err := krc.taskClient.AddEventListener(context.TODO(), pfschema.ListenerTypeTask, workQueue, taskInformer)
	if err != nil {
		log.Errorf("on %s, add event lister for task failed, err: %v", krc.Cluster(), err)
		return err
	}
	return nil
}

func (krc *KubeRuntimeClient) registerQueueListener(workQueue workqueue.RateLimitingInterface) error {
	queuePlugins := framework.ListQueuePlugins(pfschema.KubernetesType)
	if len(queuePlugins) == 0 {
		return fmt.Errorf("on %s, register queue listener failed, err: plugins is nil", krc.Cluster())
	}
	for fv, plugin := range queuePlugins {
		gvk := frameworkVersionToGVK(fv)
		gvrMap, err := krc.GetGVR(gvk)
		if err != nil {
			log.Warnf("on %s, cann't find GroupVersionKind %s, err: %v", krc.Cluster(), gvk.String(), err)
		} else {
			// Register queue event listener
			log.Infof("on %s, register queue event listener for %s", krc.Cluster(), gvk.String())
			krc.QueueInformerMap[gvk] = krc.DynamicFactory.ForResource(gvrMap.Resource).Informer()
			queueClient := plugin(krc)
			err = queueClient.AddEventListener(context.TODO(), pfschema.ListenerTypeQueue, workQueue, krc.QueueInformerMap[gvk])
			if err != nil {
				log.Warnf("on %s, add event lister for queue %s failed, err: %v", krc.Cluster(), gvk.String(), err)
				continue
			}
		}
	}
	return nil
}

func (krc *KubeRuntimeClient) registerNodeListener(workQueue workqueue.RateLimitingInterface) error {
	krc.nodeInformer = krc.InformerFactory.Core().V1().Nodes()
	nodeHandler := NewNodeHandler(workQueue, krc.Cluster())
	krc.nodeInformer.Informer().AddEventHandler(cache.ResourceEventHandlerFuncs{
		AddFunc:    nodeHandler.AddNode,
		UpdateFunc: nodeHandler.UpdateNode,
		DeleteFunc: nodeHandler.DeleteNode,
	})
	return nil
}

func (krc *KubeRuntimeClient) registerNodeTaskListener(workQueue workqueue.RateLimitingInterface) error {
	krc.nodeTaskInformer = krc.InformerFactory.Core().V1().Pods()

	taskHandler := NewNodeTaskHandler(workQueue, krc.Cluster())
	krc.nodeTaskInformer.Informer().AddEventHandler(cache.FilteringResourceEventHandler{
		FilterFunc: func(obj interface{}) bool {
			// TODO: evaluate the time of filter
			pod, ok := obj.(*corev1.Pod)
			if !ok {
				return false
			}
			// check weather pod resources is empty or not
			podResource := GetPodResource(pod)
			if podResource.IsZero() {
				log.Debugf("node task %s/%s request resources is empty, ignore it", pod.Namespace, pod.Name)
				return false
			}
			return true
		},
		Handler: cache.ResourceEventHandlerFuncs{
			AddFunc:    taskHandler.AddPod,
			UpdateFunc: taskHandler.UpdatePod,
			DeleteFunc: taskHandler.DeletePod,
		},
	})
	return nil
}

func GetPodResource(pod *corev1.Pod) *resources.Resource {
	result := resources.EmptyResource()
	for _, container := range pod.Spec.Containers {
		result.Add(k8s.NewResource(container.Resources.Requests))
	}
	return result
}

type NodeHandler struct {
	workQueue      workqueue.RateLimitingInterface
	labelKeys      []string
	cluster        string
	resourceFilter []string
}

func NewNodeHandler(q workqueue.RateLimitingInterface, cluster string) *NodeHandler {
	var labelKeys []string
	nodeLabels := strings.TrimSpace(os.Getenv(pfschema.EnvPFNodeLabels))
	if len(nodeLabels) > 0 {
		labelKeys = strings.Split(nodeLabels, ",")
	} else {
		labelKeys = []string{pfschema.PFNodeLabels}
	}
	var rFilter = []string{
		"pods",
	}
	resourceFilters := strings.TrimSpace(os.Getenv(pfschema.EnvPFResourceFilter))
	if len(resourceFilters) > 0 {
		filters := strings.Split(resourceFilters, ",")
		rFilter = append(rFilter, filters...)
	}
	return &NodeHandler{
		workQueue:      q,
		labelKeys:      labelKeys,
		cluster:        cluster,
		resourceFilter: rFilter,
	}
}

func (n *NodeHandler) isExpectedResources(rName string) bool {
	var isExpected = true
	for _, filter := range n.resourceFilter {
		if strings.Contains(rName, filter) {
			isExpected = false
			break
		}
	}
	return isExpected
}

func (n *NodeHandler) addQueue(node *corev1.Node, action pfschema.ActionType, labels map[string]string) {
	capacity := make(map[string]string)
	for rName, rValue := range node.Status.Allocatable {
		resourceName := string(rName)
		if n.isExpectedResources(resourceName) {
			capacity[resourceName] = rValue.String()
		}
	}
	nodeSync := &api.NodeSyncInfo{
		Name:     node.Name,
		Status:   getNodeStatus(node),
		Capacity: capacity,
		Labels:   labels,
		Action:   action,
	}
	log.Infof("WatchNodeSync: %s, watch %s event for node %s with status %s", n.cluster, action, node.Name, nodeSync.Status)
	n.workQueue.Add(nodeSync)
}

func (n *NodeHandler) AddNode(obj interface{}) {
	node := obj.(*corev1.Node)
	n.addQueue(node, pfschema.Create, getLabels(n.labelKeys, node.GetLabels()))
}

func (n *NodeHandler) UpdateNode(old, new interface{}) {
	oldNode := old.(*corev1.Node)
	newNode := new.(*corev1.Node)

	oldStatus := getNodeStatus(oldNode)
	newStatus := getNodeStatus(newNode)

	oldLabels := getLabels(n.labelKeys, oldNode.Labels)
	newLabels := getLabels(n.labelKeys, newNode.Labels)

	if oldStatus == newStatus &&
		reflect.DeepEqual(oldNode.Status.Allocatable, newNode.Status.Allocatable) &&
		reflect.DeepEqual(oldLabels, newLabels) {
		return
	}
	if reflect.DeepEqual(oldLabels, newLabels) {
		// In order to skip label update, set newLabels to nil
		newLabels = nil
	}
	n.addQueue(newNode, pfschema.Update, newLabels)
}

func (n *NodeHandler) DeleteNode(obj interface{}) {
	node := obj.(*corev1.Node)
	n.addQueue(node, pfschema.Delete, nil)
}

func getNodeStatus(node *corev1.Node) string {
	if node.Spec.Unschedulable {
		return "Unschedulable"
	}
	nodeStatus := "NotReady"
	condLen := len(node.Status.Conditions)
	if condLen > 0 {
		if node.Status.Conditions[condLen-1].Type == corev1.NodeReady {
			nodeStatus = "Ready"
		}
	}
	return nodeStatus
}

func getLabels(labelKeys []string, totalLabels map[string]string) map[string]string {
	labels := make(map[string]string)

	for _, key := range labelKeys {
		if value, find := totalLabels[key]; find {
			labels[key] = value
		}
	}
	return labels
}

type NodeTaskHandler struct {
	workQueue workqueue.RateLimitingInterface
	labelKeys []string
	cluster   string
}

func NewNodeTaskHandler(q workqueue.RateLimitingInterface, cluster string) *NodeTaskHandler {
	var labelKeys []string
	nodeLabels := strings.TrimSpace(os.Getenv(pfschema.EnvPFTaskLabels))
	if len(nodeLabels) > 0 {
		labelKeys = strings.Split(nodeLabels, ",")
	} else {
		labelKeys = []string{pfschema.QueueLabelKey}
	}
	return &NodeTaskHandler{
		workQueue: q,
		labelKeys: labelKeys,
		cluster:   cluster,
	}
}

func convertPodResources(pod *corev1.Pod) map[string]int64 {
	result := resources.EmptyResource()
	for _, container := range pod.Spec.Containers {
		result.Add(k8s.NewResource(container.Resources.Requests))
	}
	deviceIDX := k8s.SharedGPUIDX(pod)
	if deviceIDX > 0 {
		result.SetResources(k8s.GPUIndexResources, deviceIDX)
	}

	podResources := make(map[string]int64)
	for rName, rValue := range result.Resource() {
		switch rName {
		case resources.ResMemory:
			podResources[string(corev1.ResourceMemory)] = int64(rValue)
		default:
			podResources[rName] = int64(rValue)
		}
	}
	return podResources
}

func (n *NodeTaskHandler) addQueue(pod *corev1.Pod, action pfschema.ActionType, status model.TaskAllocateStatus, labels map[string]string) {
	// TODO: use multi workQueues
	nodeTaskSync := &api.NodeTaskSyncInfo{
		ID:        string(pod.UID),
		Name:      pod.Name,
		NodeName:  pod.Spec.NodeName,
		Status:    status,
		Resources: convertPodResources(pod),
		Labels:    labels,
		Action:    action,
	}
	log.Infof("WatchTaskSync: %s, watch %s event for task %s/%s with status %v", n.cluster, action, pod.Namespace, pod.Name, nodeTaskSync.Status)
	n.workQueue.Add(nodeTaskSync)
}

func isAllocatedPod(pod *corev1.Pod) bool {
	if pod.Spec.NodeName != "" &&
		(pod.Status.Phase == corev1.PodPending || pod.Status.Phase == corev1.PodRunning) {
		return true
	}
	return false
}

func (n *NodeTaskHandler) AddPod(obj interface{}) {
	pod := obj.(*corev1.Pod)

	// TODO: check weather pod is exist or not
	if isAllocatedPod(pod) {
		n.addQueue(pod, pfschema.Create, model.TaskRunning, getLabels(n.labelKeys, pod.Labels))
	}
}

func (n *NodeTaskHandler) UpdatePod(old, new interface{}) {
	oldPod := old.(*corev1.Pod)
	newPod := new.(*corev1.Pod)
	var deletionGracePeriodSeconds int64 = -1
	if newPod.DeletionGracePeriodSeconds != nil {
		deletionGracePeriodSeconds = *newPod.DeletionGracePeriodSeconds
	}
	log.Debugf("TaskSync: %s, update task %s/%s, deletionGracePeriodSeconds: %v, status: %v,  nodeName: %s",
		n.cluster, newPod.Namespace, newPod.Name, deletionGracePeriodSeconds, newPod.Status.Phase, newPod.Spec.NodeName)

	// 1. weather the allocated status of pod is changed or not
	oldPodAllocated := isAllocatedPod(oldPod)
	newPodAllocated := isAllocatedPod(newPod)
	if oldPodAllocated != newPodAllocated {
		if newPodAllocated {
			n.addQueue(newPod, pfschema.Create, model.TaskRunning, getLabels(n.labelKeys, newPod.Labels))
		} else {
			n.addQueue(newPod, pfschema.Delete, model.TaskDeleted, nil)
		}
		return
	}
	// 2. pod is allocated and is deleted
	if newPodAllocated && oldPod.DeletionGracePeriodSeconds == nil && newPod.DeletionGracePeriodSeconds != nil {
		if *newPod.DeletionGracePeriodSeconds == 0 {
			n.addQueue(newPod, pfschema.Delete, model.TaskDeleted, nil)
		} else {
			n.addQueue(newPod, pfschema.Update, model.TaskTerminating, nil)
		}
	}
}

func (n *NodeTaskHandler) DeletePod(obj interface{}) {
	pod := obj.(*corev1.Pod)
	n.addQueue(pod, pfschema.Delete, model.TaskDeleted, nil)
}

func (krc *KubeRuntimeClient) StartListener(listenerType string, stopCh <-chan struct{}) error {
	var err error
	switch listenerType {
	case pfschema.ListenerTypeNode, pfschema.ListenerTypeNodeTask:
		krc.InformerFactory.Start(stopCh)
		for _, synced := range krc.InformerFactory.WaitForCacheSync(stopCh) {
			if !synced {
				err = fmt.Errorf("timed out waiting for caches to %s", listenerType)
				log.Errorf("on %s, start %s listener failed, err: %v", krc.Cluster(), listenerType, err)
				break
			}
		}
	default:
		err = krc.startDynamicListener(listenerType, stopCh)
	}
	return err
}

func (krc *KubeRuntimeClient) startDynamicListener(listenerType string, stopCh <-chan struct{}) error {
	var err error
	var informerMap = make(map[schema.GroupVersionKind]cache.SharedIndexInformer)
	switch listenerType {
	case pfschema.ListenerTypeJob:
		informerMap = krc.JobInformerMap
	case pfschema.ListenerTypeTask:
		informerMap[TaskGVK] = krc.podInformer
	case pfschema.ListenerTypeQueue:
		informerMap = krc.QueueInformerMap
	default:
		err = fmt.Errorf("listener type %s is not supported", listenerType)
	}
	if err != nil {
		log.Errorf("on %s, start %s listener failed, err: %v", krc.Cluster(), listenerType, err)
		return err
	}
	// start dynamic factory and wait for cache sync
	krc.DynamicFactory.Start(stopCh)
	for _, informer := range informerMap {
		if !cache.WaitForCacheSync(stopCh, informer.HasSynced) {
			err = fmt.Errorf("timed out waiting for caches to %s", krc.Cluster())
			log.Errorf("on %s, start %s listener failed, err: %v", krc.Cluster(), listenerType, err)
			break
		}
	}
	return err
}

func (krc *KubeRuntimeClient) Cluster() string {
	msg := ""
	if krc.ClusterInfo != nil {
		msg = fmt.Sprintf("cluster %s with type %s", krc.ClusterInfo.Name, krc.ClusterInfo.Type)
	}
	return msg
}

func (krc *KubeRuntimeClient) ClusterName() string {
	name := ""
	if krc.ClusterInfo != nil {
		name = krc.ClusterInfo.Name
	}
	return name
}

func (krc *KubeRuntimeClient) ClusterID() string {
	clusterID := ""
	if krc.ClusterInfo != nil {
		clusterID = krc.ClusterInfo.ID
	}
	return clusterID
}

func (krc *KubeRuntimeClient) ListNodeQuota(ctx context.Context) (pfschema.QuotaSummary, []pfschema.NodeQuotaInfo, error) {
	// TODO: add ListNodeQuota logic
	return pfschema.QuotaSummary{}, []pfschema.NodeQuotaInfo{}, nil
}

func (krc *KubeRuntimeClient) GetGVR(gvk schema.GroupVersionKind) (meta.RESTMapping, error) {
	gvr, ok := krc.GVKToGVR.Load(gvk.String())
	if ok {
		return gvr.(meta.RESTMapping), nil
	}
	return krc.findGVR(&gvk)
}

func (krc *KubeRuntimeClient) findGVR(gvk *schema.GroupVersionKind) (meta.RESTMapping, error) {
	// DiscoveryClient queries API server about the resources
	mapper := restmapper.NewDeferredDiscoveryRESTMapper(memory.NewMemCacheClient(krc.DiscoveryClient))
	// Find GVR
	mapping, err := mapper.RESTMapping(gvk.GroupKind(), gvk.Version)
	if err != nil {
		log.Warningf("find GVR with restMapping failed: %v", err)
		return meta.RESTMapping{}, err
	}
	// Store GVR
	log.Debugf("The GVR of GVK[%s] is [%s]", gvk.String(), mapping.Resource.String())
	krc.GVKToGVR.Store(gvk.String(), *mapping)
	return *mapping, nil
}

func (krc *KubeRuntimeClient) Get(namespace string, name string, fv pfschema.FrameworkVersion) (interface{}, error) {
	gvk := frameworkVersionToGVK(fv)
	log.Debugf("executor begin to get kubernetes resource[%s]. ns:[%s] name:[%s]", gvk.String(), namespace, name)
	if krc == nil {
		return nil, fmt.Errorf("dynamic client is nil")
	}
	gvrMap, err := krc.GetGVR(gvk)
	if err != nil {
		return nil, err
	}
	var obj *unstructured.Unstructured
	if gvrMap.Scope.Name() == meta.RESTScopeNameNamespace {
		obj, err = krc.DynamicClient.Resource(gvrMap.Resource).Namespace(namespace).Get(context.TODO(), name, v1.GetOptions{})
	} else {
		obj, err = krc.DynamicClient.Resource(gvrMap.Resource).Get(context.TODO(), name, v1.GetOptions{})
	}
	if err != nil {
		log.Errorf("get kubernetes %s resource[%s/%s] failed. error:[%s]", gvk.String(), namespace, name, err.Error())
	}
	return obj, err
}

func (krc *KubeRuntimeClient) Create(resource interface{}, fv pfschema.FrameworkVersion) error {
	gvk := frameworkVersionToGVK(fv)
	log.Debugf("executor begin to create kuberentes resource[%s]", gvk.String())
	if krc == nil {
		return fmt.Errorf("dynamic client is nil")
	}
	gvrMap, err := krc.GetGVR(gvk)
	if err != nil {
		return err
	}

	newResource, err := runtime.DefaultUnstructuredConverter.ToUnstructured(resource)
	if err != nil {
		return err
	}

	obj := &unstructured.Unstructured{
		Object: newResource,
	}
	obj.SetKind(gvk.Kind)
	obj.SetAPIVersion(gvk.GroupVersion().String())
	// Create the object with dynamic client
	if gvrMap.Scope.Name() == meta.RESTScopeNameNamespace {
		_, err = krc.DynamicClient.Resource(gvrMap.Resource).Namespace(obj.GetNamespace()).Create(context.TODO(), obj, v1.CreateOptions{})
	} else {
		_, err = krc.DynamicClient.Resource(gvrMap.Resource).Create(context.TODO(), obj, v1.CreateOptions{})
	}
	if err != nil {
		log.Errorf("create kuberentes resource[%s] failed. error:[%s]", gvk.String(), err.Error())
	}
	return err
}

func (krc *KubeRuntimeClient) Delete(namespace string, name string, fv pfschema.FrameworkVersion) error {
	gvk := frameworkVersionToGVK(fv)
	log.Debugf("executor begin to delete kubernetes resource[%s]. ns:[%s] name:[%s]", gvk.String(), namespace, name)
	if krc == nil {
		return fmt.Errorf("dynamic client is nil")
	}
	propagationPolicy := v1.DeletePropagationBackground
	deleteOptions := v1.DeleteOptions{
		PropagationPolicy: &propagationPolicy,
	}
	gvrMap, err := krc.GetGVR(gvk)
	if err != nil {
		return err
	}
	if gvrMap.Scope.Name() == meta.RESTScopeNameNamespace {
		err = krc.DynamicClient.Resource(gvrMap.Resource).Namespace(namespace).Delete(context.TODO(), name, deleteOptions)
	} else {
		err = krc.DynamicClient.Resource(gvrMap.Resource).Delete(context.TODO(), name, deleteOptions)
	}
	if err != nil {
		log.Errorf("delete kubernetes  resource[%s] failed. error:[%s]", gvk.String(), err.Error())
	}
	return err
}

func (krc *KubeRuntimeClient) Patch(namespace, name string, fv pfschema.FrameworkVersion, data []byte) error {
	gvk := frameworkVersionToGVK(fv)
	log.Debugf("executor begin to patch kubernetes resource[%s]. ns:[%s] name:[%s]", gvk.String(), namespace, name)
	if krc == nil {
		return fmt.Errorf("dynamic client is nil")
	}
	patchType := types.StrategicMergePatchType
	patchOptions := v1.PatchOptions{}
	gvrMap, err := krc.GetGVR(gvk)
	if err != nil {
		return err
	}
	if gvrMap.Scope.Name() == meta.RESTScopeNameNamespace {
		_, err = krc.DynamicClient.Resource(gvrMap.Resource).Namespace(namespace).Patch(context.TODO(), name, patchType, data, patchOptions)
	} else {
		_, err = krc.DynamicClient.Resource(gvrMap.Resource).Patch(context.TODO(), name, patchType, data, patchOptions)
	}
	if err != nil {
		log.Errorf("patch kubernetes resource: %s failed. error: %s", gvk.String(), err.Error())
	}
	return err
}

func (krc *KubeRuntimeClient) Update(resource interface{}, fv pfschema.FrameworkVersion) error {
	gvk := frameworkVersionToGVK(fv)
	log.Debugf("executor begin to update kubernetes resource[%s]", gvk.String())
	if krc == nil {
		return fmt.Errorf("dynamic client is nil")
	}
	gvrMap, err := krc.GetGVR(gvk)
	if err != nil {
		return err
	}

	newResource, err := runtime.DefaultUnstructuredConverter.ToUnstructured(resource)
	if err != nil {
		log.Errorf("convert to unstructured failed, err: %v", err)
		return err
	}

	obj := &unstructured.Unstructured{
		Object: newResource,
	}
	obj.SetKind(gvk.Kind)
	obj.SetAPIVersion(gvk.GroupVersion().String())
	// Create the object with dynamic client
	if gvrMap.Scope.Name() == meta.RESTScopeNameNamespace {
		_, err = krc.DynamicClient.Resource(gvrMap.Resource).Namespace(obj.GetNamespace()).Update(context.TODO(), obj, v1.UpdateOptions{})
	} else {
		_, err = krc.DynamicClient.Resource(gvrMap.Resource).Update(context.TODO(), obj, v1.UpdateOptions{})
	}
	if err != nil {
		log.Errorf("update kuberentes resource[%s] failed. error:[%s]", gvk.String(), err.Error())
	}
	return err
}

// GetTaskLog using pageSize and pageNo to paging logs
func (krc *KubeRuntimeClient) GetTaskLog(namespace, name, logFilePosition string, pageSize, pageNo int) ([]pfschema.TaskLogInfo, error) {
	taskLogInfoList := make([]pfschema.TaskLogInfo, 0)
	pod, err := krc.Client.CoreV1().Pods(namespace).Get(context.TODO(), name, v1.GetOptions{})
	if k8serrors.IsNotFound(err) {
		return []pfschema.TaskLogInfo{}, nil
	} else if err != nil {
		return []pfschema.TaskLogInfo{}, err
	}
	for _, c := range pod.Spec.Containers {
		podLogOptions := mapToLogOptions(c.Name, logFilePosition)
		logContent, length, err := krc.getContainerLog(namespace, name, podLogOptions)
		if err != nil {
			return []pfschema.TaskLogInfo{}, err
		}
		startIndex := -1
		endIndex := -1
		hasNextPage := false
		truncated := false
		limitFlag := utils.IsReadLimitReached(int64(len(logContent)), int64(length), logFilePosition)
		overFlag := false
		// 判断开始位置是否已超过日志总行数，若超过overFlag为true；
		// 如果是logFilePPosition为end，则看下startIndex是否已经超过0，若超过则置startIndex为-1（从最开始获取），并检查日志是否被截断
		// 如果是logFilePPosition为begin，则判断末尾index是否超过总长度，若超过endIndex为-1（直到末尾），并检查日志是否被截断
		if (pageNo-1)*pageSize+1 <= length {
			switch logFilePosition {
			case common.EndFilePosition:
				startIndex = length - pageSize*pageNo
				endIndex = length - (pageNo-1)*pageSize
				if startIndex <= 0 {
					startIndex = -1
					truncated = limitFlag
				} else {
					hasNextPage = true
				}
				if endIndex == length {
					endIndex = -1
				}
			case common.BeginFilePosition:
				startIndex = (pageNo - 1) * pageSize
				if pageNo*pageSize < length {
					endIndex = pageNo * pageSize
					hasNextPage = true
				} else {
					truncated = limitFlag
				}
			}
		} else {
			overFlag = true
		}

		taskLogInfo := pfschema.TaskLogInfo{
			TaskID: fmt.Sprintf("%s_%s", pod.GetUID(), c.Name),
			Info: pfschema.LogInfo{
				LogContent:  utils.SplitLog(logContent, startIndex, endIndex, overFlag),
				HasNextPage: hasNextPage,
				Truncated:   truncated,
			},
		}
		taskLogInfoList = append(taskLogInfoList, taskLogInfo)
	}
	return taskLogInfoList, nil

}

// GetTaskLogV2 using lineLimit and sizeLimit to paging logs
func (krc *KubeRuntimeClient) GetTaskLogV2(namespace, name string, logpage utils.LogPage) ([]pfschema.TaskLogInfo, error) {
	log.Infof("Get mixed logs for %s/%s, paging info: %#v", namespace, name, logpage)
	taskLogInfoList := make([]pfschema.TaskLogInfo, 0)
	pod, err := krc.Client.CoreV1().Pods(namespace).Get(context.TODO(), name, v1.GetOptions{})
	if k8serrors.IsNotFound(err) {
		return []pfschema.TaskLogInfo{}, nil
	} else if err != nil {
		return []pfschema.TaskLogInfo{}, err
	}

	// traverse Containers
	for _, c := range pod.Spec.Containers {
		log.Debugf("traverse pod %s-container %s", name, c.Name)
		podLogOptions := mapToLogOptions(c.Name, logpage.LogFilePosition)
		logContent, logContentLineNum, err := krc.getContainerLog(namespace, name, podLogOptions)
		if err != nil {
			return []pfschema.TaskLogInfo{}, err
		}
		finalContent := logpage.Paging(logContent, logContentLineNum)
		log.Debugf("get log of pod/container: %s/%s, content length: %d", name, c.Name, len(finalContent))
		taskLogInfo := pfschema.TaskLogInfo{
			TaskID: fmt.Sprintf("%s_%s/%s", pod.Name, pod.GetUID(), c.Name),
			Info: pfschema.LogInfo{
				LogContent:  finalContent,
				HasNextPage: logpage.HasNextPage,
				Truncated:   logpage.Truncated,
			},
		}
		taskLogInfoList = append(taskLogInfoList, taskLogInfo)
	}
	return taskLogInfoList, nil
}

func (krc *KubeRuntimeClient) getContainerLog(namespace, name string, logOptions *corev1.PodLogOptions) (string, int, error) {
	readCloser, err := krc.Client.CoreV1().Pods(namespace).GetLogs(name, logOptions).Stream(context.TODO())
	if err != nil {
		log.Errorf("pod[%s] get log stream failed. error: %s", name, err.Error())
		return err.Error(), 0, nil
	}

	defer readCloser.Close()

	// logOptions: begin LimitBytes 500000; end TailLines 5000
	result, err := io.ReadAll(readCloser)
	if err != nil {
		log.Errorf("pod[%s] read content failed; error: %s", name, err.Error())
		return "", 0, err
	}

	return string(result), len(strings.Split(strings.TrimRight(string(result), "\n"), "\n")), nil
}

func mapToLogOptions(container, logFilePosition string) *corev1.PodLogOptions {
	logOptions := &corev1.PodLogOptions{
		Container:  container,
		Follow:     false,
		Timestamps: true,
	}

	if logFilePosition == common.BeginFilePosition {
		logOptions.LimitBytes = &byteReadLimit
	} else {
		logOptions.TailLines = &lineReadLimit
	}

	return logOptions
}<|MERGE_RESOLUTION|>--- conflicted
+++ resolved
@@ -182,69 +182,27 @@
 	}
 	gvkPlugins := make(map[schema.GroupVersionKind]framework.JobPlugin)
 	for fv, jobPlugin := range jobPlugins {
-		gvk := frameworkVersionToGVK(fv)
-<<<<<<< HEAD
-		_, err := krc.GetGVR(gvk)
-		if err != nil {
-			log.Warnf("on %s, cann't find GroupVersionKind %s, err: %v", krc.Cluster(), gvk.String(), err)
-			continue
-		} else {
+		  gvk := frameworkVersionToGVK(fv)
 			// Register job event listener
 			log.Infof("on %s, register job event listener for %s", krc.Cluster(), gvk.String())
 			krc.JobInformerMap[gvk] = krc.DynamicFactory.ForResource(k8s.KindResourceMap[gvk]).Informer()
 			jobClient := jobPlugin(krc)
 			err = jobClient.AddEventListener(context.TODO(), pfschema.ListenerTypeJob, workQueue, krc.JobInformerMap[gvk])
-=======
-		krc.UnRegisteredMap[gvk] = true
-		gvkPlugins[gvk] = jobPlugin
-	}
-	go krc.AddJobInformerMaps(gvkPlugins, workQueue)
-	return nil
-}
-
-func (krc *KubeRuntimeClient) AddJobInformerMaps(gvkPlugins map[schema.GroupVersionKind]framework.JobPlugin, workQueue workqueue.RateLimitingInterface) {
-	for len(krc.UnRegisteredMap) != 0 {
-		for gvk, _ := range krc.UnRegisteredMap {
-			gvrMap, err := krc.GetGVR(gvk)
->>>>>>> 6be884a5
 			if err != nil {
-				continue
-			} else {
-				// Register job event listener
-				log.Infof("on %s, register job event listener for %s", krc.Cluster(), gvk.String())
-				krc.JobInformerMap[gvk] = krc.DynamicFactory.ForResource(gvrMap.Resource).Informer()
-				jobPlugin := gvkPlugins[gvk]
-				jobClient := jobPlugin(krc)
-				err = jobClient.AddEventListener(context.TODO(), pfschema.ListenerTypeJob, workQueue, krc.JobInformerMap[gvk])
-				if err != nil {
-					log.Warnf("on %s, add event lister for job %s failed, err: %v", krc.Cluster(), gvk.String(), err)
-					continue
-				}
-				// Register task event listener
-				if gvk == TaskGVK {
+				log.Warnf("on %s, add event lister for job %s failed, err: %v", krc.Cluster(), gvk.String(), err)
+				 continue
+			}
+      if gvk == TaskGVK {
 					krc.taskClient = jobClient
-					krc.taskClientReady <- 0
-				}
-				delete(krc.UnRegisteredMap, gvk)
 			}
-		}
-		time.Sleep(time.Duration(SyncJobPluginsPeriod) * time.Second)
 	}
 }
 
 func (krc *KubeRuntimeClient) registerTaskListener(workQueue workqueue.RateLimitingInterface) error {
-<<<<<<< HEAD
 	gvr, find := k8s.KindResourceMap[TaskGVK]
 	if !find {
 		log.Warnf("failed to find gvr mapping for gvk: %#v", TaskGVK)
 		return fmt.Errorf("failed to find gvr mapping for gvk: %#v", TaskGVK)
-=======
-	<-krc.taskClientReady
-	gvrMap, err := krc.GetGVR(TaskGVK)
-	if err != nil {
-		log.Warnf("on %s, cann't find task GroupVersionKind %s, err: %v", krc.Cluster(), TaskGVK.String(), err)
-		return err
->>>>>>> 6be884a5
 	}
 	krc.podInformer = krc.DynamicFactory.ForResource(gvr).Informer()
 	taskInformer, find := krc.JobInformerMap[TaskGVK]
