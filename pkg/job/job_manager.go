--- conflicted
+++ resolved
@@ -28,7 +28,6 @@
 	"github.com/PaddlePaddle/PaddleFlow/pkg/common/schema"
 	"github.com/PaddlePaddle/PaddleFlow/pkg/job/api"
 	"github.com/PaddlePaddle/PaddleFlow/pkg/job/runtime"
-	"github.com/PaddlePaddle/PaddleFlow/pkg/trace_logger"
 )
 
 const (
@@ -263,57 +262,6 @@
 	}
 }
 
-<<<<<<< HEAD
-// JobProcessLoop deprecated
-func (m *JobManagerImpl) JobProcessLoop(jobSubmit func(*api.PFJob) error, stopCh <-chan struct{}, queueJobs *api.QueueJob) {
-	// TODO: add trace log support
-	find := false
-	var jobInfo *api.PFJob
-	var msg string
-	var jobStatus schema.JobStatus
-	for {
-		select {
-		case <-stopCh:
-			log.Infof("exit job loop...")
-			return
-		default:
-			jobInfo, find = queueJobs.GetJob()
-			if find {
-				job, err := models.GetJobByID(jobInfo.ID)
-				if err != nil {
-					log.Errorf("get job %s from database failed, err: %v", jobInfo.ID, err)
-					queueJobs.DeleteMark(jobInfo.ID)
-					continue
-				}
-				// check job status before create job on cluster
-				if job.Status == schema.StatusJobInit {
-					err = jobSubmit(jobInfo)
-					if err != nil {
-						// new job failed, update db and skip this job
-						msg = err.Error()
-						trace_logger.KeyWithUpdate(jobInfo.ID).Errorf("new job failed, err: %s", msg)
-						jobStatus = schema.StatusJobFailed
-					} else {
-						msg = "submit job to cluster successfully."
-						trace_logger.KeyWithUpdate(jobInfo.ID).Infof(msg)
-						jobStatus = schema.StatusJobPending
-					}
-					// new job failed, update db and skip this job
-					if dbErr := models.UpdateJobStatus(jobInfo.ID, msg, jobStatus); dbErr != nil {
-						trace_logger.KeyWithUpdate(jobInfo.ID).Errorf("update job status failed, err: %v", dbErr)
-						log.Errorf("update job[%s] status to [%s] failed, err: %v", jobInfo.ID, schema.StatusJobFailed, dbErr)
-					}
-				}
-				queueJobs.DeleteMark(jobInfo.ID)
-			} else {
-				time.Sleep(time.Duration(config.GlobalServerConfig.Job.JobLoopPeriod) * time.Second)
-			}
-		}
-	}
-}
-
-=======
->>>>>>> 594c7db0
 func (m *JobManagerImpl) GetQueue(queueID api.QueueID) (*api.QueueInfo, bool) {
 	// check whether queue is exist or not
 	var err error
