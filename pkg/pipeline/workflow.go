--- conflicted
+++ resolved
@@ -430,12 +430,7 @@
 		- param: 寻找所有step内的parameter，并进行替换，没有则不替换。
 		只检验命令行参数是否存在在 yaml 定义中，不校验是否必须是本次运行的 step
 	*/
-<<<<<<< HEAD
 	nodesAndParam := ParseParamName(param)
-=======
-	stepName, paramName := parseTemplate(param)
-	steps := bwf.parseAllSteps()
->>>>>>> 28aad917
 
 	if len(nodesAndParam) > 1 {
 		ok1, err := replaceNodeParam(bwf.Source.EntryPoints.EntryPoints, nodesAndParam, val)
