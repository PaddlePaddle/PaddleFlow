--- conflicted
+++ resolved
@@ -49,18 +49,6 @@
 }
 
 type BaseJob struct {
-<<<<<<< HEAD
-	Id         string            `json:"jobID"`
-	Name       string            `json:"name"`       // step名字，不同run的不同step，必须拥有不同名字
-	Command    string            `json:"command"`    // 区别于step，是替换后的，可以直接运行
-	Parameters map[string]string `json:"parameters"` // 区别于step，是替换后的，可以直接运行
-	Artifacts  schema.Artifacts  `json:"artifacts"`  // 区别于step，是替换后的，可以直接运行
-	Env        map[string]string `json:"env"`
-	StartTime  string            `json:"startTime"`
-	EndTime    string            `json:"endTime"`
-	Status     schema.JobStatus  `json:"status"`
-	Message    string            `json:"message"`
-=======
 	ID           string            `json:"jobID"`
 	Name         string            `json:"name"`       // step名字，不同run的不同step，必须拥有不同名字
 	Command      string            `json:"command"`    // 区别于step，是替换后的，可以直接运行
@@ -72,7 +60,6 @@
 	Status       schema.JobStatus  `json:"status"`
 	Message      string            `json:"message"`
 	eventChannel chan<- WorkflowEvent
->>>>>>> 5f3bdf50
 }
 
 // ----------------------------------------------------------------------------
@@ -84,18 +71,11 @@
 	eventChannel chan<- WorkflowEvent
 }
 
-<<<<<<< HEAD
-func NewPaddleFlowJob(name, image string) *PaddleFlowJob {
-	return &PaddleFlowJob{
-		BaseJob: *NewBaseJob(name),
-		Image:   image,
-=======
 func NewPaddleFlowJob(name, image string, eventChannel chan<- WorkflowEvent) *PaddleFlowJob {
 	return &PaddleFlowJob{
 		BaseJob:      *NewBaseJob(name),
 		Image:        image,
 		eventChannel: eventChannel,
->>>>>>> 5f3bdf50
 	}
 }
 
