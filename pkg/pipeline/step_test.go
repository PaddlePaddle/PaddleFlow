--- conflicted
+++ resolved
@@ -45,11 +45,7 @@
 
 	for _, stepName := range sortedSteps {
 		st := wf.runtime.entryPoints[stepName]
-<<<<<<< HEAD
-
-=======
 		st.NodeType = common.NodeTypeEntrypoint
->>>>>>> 93cb129b
 		forCacheFingerprint := true
 		err := st.updateJob(forCacheFingerprint, nil)
 		assert.Nil(t, err)
@@ -142,10 +138,9 @@
 
 	for _, stepName := range sortedSteps {
 		st := wf.runtime.entryPoints[stepName]
-<<<<<<< HEAD
-=======
+
 		st.NodeType = common.NodeTypeEntrypoint
->>>>>>> 93cb129b
+
 
 		forCacheFingerprint := false
 		err := st.updateJob(forCacheFingerprint, nil)
@@ -248,10 +243,9 @@
 	cacheOutputArtifacts["validate_data"] = cacheOutatfValidateData
 	for _, stepName := range sortedSteps {
 		st := wf.runtime.entryPoints[stepName]
-<<<<<<< HEAD
-=======
+
 		st.NodeType = common.NodeTypeEntrypoint
->>>>>>> 93cb129b
+
 
 		forCacheFingerprint := false
 		if stepName == "data_preprocess" {
@@ -360,10 +354,8 @@
 	}
 
 	st := wf.runtime.entryPoints["data_preprocess"]
-<<<<<<< HEAD
-=======
+
 	st.NodeType = common.NodeTypeEntrypoint
->>>>>>> 93cb129b
 	patches := gomonkey.ApplyMethod(reflect.TypeOf(st.job), "Validate", func(_ *PaddleFlowJob) error {
 		return nil
 	})
@@ -398,10 +390,8 @@
 	}
 
 	st = wf.runtime.entryPoints["data_preprocess"]
-<<<<<<< HEAD
-=======
 	st.NodeType = common.NodeTypeEntrypoint
->>>>>>> 93cb129b
+
 	cacheFound, err = st.checkCached()
 	assert.Nil(t, err)
 	assert.Equal(t, false, cacheFound)
@@ -420,10 +410,8 @@
 	}
 
 	st = wf.runtime.entryPoints["data_preprocess"]
-<<<<<<< HEAD
-=======
+
 	st.NodeType = common.NodeTypeEntrypoint
->>>>>>> 93cb129b
 	cacheFound, err = st.checkCached()
 	assert.Nil(t, err)
 	assert.Equal(t, false, cacheFound)
@@ -442,10 +430,9 @@
 	}
 
 	st = wf.runtime.entryPoints["data_preprocess"]
-<<<<<<< HEAD
-=======
+
 	st.NodeType = common.NodeTypeEntrypoint
->>>>>>> 93cb129b
+
 	cacheFound, err = st.checkCached()
 	assert.Nil(t, err)
 	assert.Equal(t, true, cacheFound)
@@ -464,10 +451,9 @@
 	}
 
 	st = wf.runtime.entryPoints["data_preprocess"]
-<<<<<<< HEAD
-=======
+
 	st.NodeType = common.NodeTypeEntrypoint
->>>>>>> 93cb129b
+
 	cacheFound, err = st.checkCached()
 	assert.Nil(t, err)
 	assert.Equal(t, true, cacheFound)
