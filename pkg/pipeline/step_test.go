package pipeline

import (
	"encoding/json"
	"fmt"
	"io/ioutil"
	"reflect"
	"strings"
	"testing"
	"time"

	gomonkey "github.com/agiledragon/gomonkey/v2"
	"github.com/stretchr/testify/assert"

	"paddleflow/pkg/apiserver/models"
	"paddleflow/pkg/common/schema"
	"paddleflow/pkg/pipeline/common"
)

func loadcase(casePath string) []byte {
	data, err := ioutil.ReadFile(casePath)
	if err != nil {
		fmt.Println("File reading error", err)
		return []byte{}
	}
	return data
}

var runID string = "stepTestRunID"

// 测试updateJob接口（用于计算fingerprint）
func TestUpdateJobForFingerPrint(t *testing.T) {
	testCase := loadcase(runYamlPath)
	wfs, err := schema.ParseWorkflowSource([]byte(testCase))
	assert.Nil(t, err)

	extra := GetExtra()
	wf, err := NewWorkflow(wfs, runID, "", nil, extra, mockCbs)
	if err != nil {
		t.Errorf("new workflow failed: %s", err.Error())
	}

<<<<<<< HEAD
	sortedSteps, err := wf.topologicalSort(wf.entryPoints)
=======
	sortedSteps, err := wf.topologicalSort(wf.runtimeSteps)
>>>>>>> 5cc9979c
	assert.Nil(t, err)

	for _, stepName := range sortedSteps {
		st := wf.runtime.entryPoints[stepName]
		st.nodeType = common.NodeTypeEntrypoint
		forCacheFingerprint := true
		err := st.updateJob(forCacheFingerprint, nil)
		assert.Nil(t, err)

		if stepName == "data-preprocess" {
			assert.Equal(t, 2, len(st.job.Job().Parameters))

			fmt.Println(st.job.Job().Env)
			assert.Equal(t, 2+6+2, len(st.job.Job().Env)) // 2 env + 6 sys param + 2 artifact

			assert.Contains(t, st.job.Job().Artifacts.Output, "train_data")
			assert.Contains(t, st.job.Job().Artifacts.Output, "validate_data")
			assert.Equal(t, "", st.job.Job().Artifacts.Output["train_data"])
			assert.Equal(t, "", st.job.Job().Artifacts.Output["validate_data"])

			assert.Contains(t, st.job.Job().Env, "PF_OUTPUT_ARTIFACT_TRAIN_DATA")
			assert.Contains(t, st.job.Job().Env, "PF_OUTPUT_ARTIFACT_VALIDATE_DATA")
			assert.Equal(t, "", st.job.Job().Env["PF_OUTPUT_ARTIFACT_TRAIN_DATA"])
			assert.Equal(t, "", st.job.Job().Env["PF_OUTPUT_ARTIFACT_VALIDATE_DATA"])

			expectedCommand := "python data_preprocess.py --input ./LINK/mybos_dir/data --output ./data/pre --validate {{ validate_data }} --stepname data-preprocess"
			assert.Equal(t, expectedCommand, st.job.Job().Command)
		}
		if stepName == "main" {
			assert.Equal(t, 7, len(st.job.Job().Parameters))
			assert.Equal(t, "./data/pre", st.job.Job().Parameters["data_file"])
			assert.Equal(t, "dictparam", st.job.Job().Parameters["p3"])
			assert.Equal(t, "0.66", st.job.Job().Parameters["p4"])
			assert.Equal(t, "/path/to/anywhere", st.job.Job().Parameters["p5"])

			assert.Equal(t, 5+6+2, len(st.job.Job().Env)) // 5 env + 6 sys param + 2 artifact

			// input artifact 替换为上游节点的output artifact
			// 实际运行中上游节点的output artifact一定是非空的（因为已经运行了），但是在这个测试case里，上游节点没有生成output artifact，所以是空字符串
			assert.Contains(t, st.job.Job().Artifacts.Input, "train_data")
			assert.Equal(t, "", st.job.Job().Artifacts.Input["train_data"])

			assert.Contains(t, st.job.Job().Artifacts.Output, "train_model")
			assert.Equal(t, "", st.job.Job().Artifacts.Output["train_model"])

			assert.Contains(t, st.job.Job().Env, "PF_INPUT_ARTIFACT_TRAIN_DATA")
			assert.Contains(t, st.job.Job().Env, "PF_OUTPUT_ARTIFACT_TRAIN_MODEL")
			assert.Equal(t, "", st.job.Job().Env["PF_INPUT_ARTIFACT_TRAIN_DATA"])
			assert.Equal(t, "", st.job.Job().Env["PF_OUTPUT_ARTIFACT_TRAIN_MODEL"])

			expectedCommand := "python train.py -r 0.1 -d ./data/pre --output ./data/model"
			assert.Equal(t, expectedCommand, st.job.Job().Command)
		}
		if stepName == "validate" {
			assert.Equal(t, 2, len(st.job.Job().Parameters))
			assert.Contains(t, st.job.Job().Parameters, "refSystem")
			assert.Equal(t, runID, st.job.Job().Parameters["refSystem"])

			assert.Equal(t, 4+6+2, len(st.job.Job().Env)) // 4 env + 6 sys param + 2 artifact
			assert.Contains(t, st.job.Job().Env, "PF_JOB_QUEUE")
			assert.Contains(t, st.job.Job().Env, "PF_JOB_PRIORITY")
			assert.Contains(t, st.job.Job().Env, "test_env_1")
			assert.Contains(t, st.job.Job().Env, "test_env_2")
			assert.Equal(t, "CPU-32G", st.job.Job().Env["PF_JOB_QUEUE"])
			assert.Equal(t, "low", st.job.Job().Env["PF_JOB_PRIORITY"])
			assert.Equal(t, "./data/report", st.job.Job().Env["test_env_1"])
			assert.Equal(t, "./data/pre_validate", st.job.Job().Env["test_env_2"])

			assert.Contains(t, st.job.Job().Artifacts.Input, "data")
			assert.Equal(t, "", st.job.Job().Artifacts.Input["data"])

			assert.Contains(t, st.job.Job().Artifacts.Input, "model")
			assert.Equal(t, "", st.job.Job().Artifacts.Input["model"])

			expectedCommand := "python validate.py --model ./data/model --report ./data/report"
			assert.Equal(t, expectedCommand, st.job.Job().Command)
		}
	}
}

// // 测试updateJob接口（cache命中失败后，替换用于节点运行）
func TestUpdateJob(t *testing.T) {
	testCase := loadcase(runYamlPath)
	wfs, err := schema.ParseWorkflowSource([]byte(testCase))
	assert.Nil(t, err)

	extra := GetExtra()
	wf, err := NewWorkflow(wfs, "stepTestRunID", "", nil, extra, mockCbs)
	if err != nil {
		t.Errorf("new workflow failed: %s", err.Error())
	}

<<<<<<< HEAD
	sortedSteps, err := wf.topologicalSort(wf.entryPoints)
=======
	sortedSteps, err := wf.topologicalSort(wf.runtimeSteps)
>>>>>>> 5cc9979c
	assert.Nil(t, err)

	for _, stepName := range sortedSteps {
		st := wf.runtime.entryPoints[stepName]

		st.nodeType = common.NodeTypeEntrypoint

		forCacheFingerprint := false
		err := st.updateJob(forCacheFingerprint, nil)
		assert.Nil(t, err)

		OutatfTrainData := "./.pipeline/stepTestRunID/myproject/data-preprocess/train_data"
		OutatfValidateData := "./.pipeline/stepTestRunID/myproject/data-preprocess/validate_data"
		OutatfTrainModel := "./.pipeline/stepTestRunID/myproject/main/train_model"
		if stepName == "data-preprocess" {
			assert.Equal(t, 2, len(st.job.Job().Parameters))

			fmt.Println(st.job.Job().Env)
			assert.Equal(t, 2+6+2, len(st.job.Job().Env)) // 4 env + 6 sys param + 2 artifact

			assert.Contains(t, st.job.Job().Artifacts.Output, "train_data")
			assert.Contains(t, st.job.Job().Artifacts.Output, "validate_data")
			assert.Equal(t, OutatfTrainData, st.job.Job().Artifacts.Output["train_data"])
			assert.Equal(t, OutatfValidateData, st.job.Job().Artifacts.Output["validate_data"])

			assert.Contains(t, st.job.Job().Env, "PF_OUTPUT_ARTIFACT_TRAIN_DATA")
			assert.Contains(t, st.job.Job().Env, "PF_OUTPUT_ARTIFACT_VALIDATE_DATA")
			assert.Equal(t, OutatfTrainData, st.job.Job().Env["PF_OUTPUT_ARTIFACT_TRAIN_DATA"])
			assert.Equal(t, OutatfValidateData, st.job.Job().Env["PF_OUTPUT_ARTIFACT_VALIDATE_DATA"])

			expectedCommand := fmt.Sprintf("python data_preprocess.py --input ./LINK/mybos_dir/data --output ./data/pre --validate %s --stepname data-preprocess", OutatfValidateData)
			assert.Equal(t, expectedCommand, st.job.Job().Command)
		}
		if stepName == "main" {
			assert.Equal(t, 7, len(st.job.Job().Parameters))
			assert.Contains(t, st.job.Job().Parameters, "data_file")
			assert.Equal(t, "./data/pre", st.job.Job().Parameters["data_file"])
			assert.Equal(t, "dictparam", st.job.Job().Parameters["p3"])
			assert.Equal(t, "0.66", st.job.Job().Parameters["p4"])
			assert.Equal(t, "/path/to/anywhere", st.job.Job().Parameters["p5"])

			assert.Equal(t, 5+6+2, len(st.job.Job().Env)) // 5 env + 6 sys param + 2 artifact

			// input artifact 替换为上游节点的output artifact
			// 实际运行中上游节点的output artifact一定是非空的（因为已经运行了），但是在这个测试case里，上游节点没有生成output artifact，所以是空字符串
			assert.Contains(t, st.job.Job().Artifacts.Input, "train_data")
			assert.Equal(t, OutatfTrainData, st.job.Job().Artifacts.Input["train_data"])

			assert.Contains(t, st.job.Job().Artifacts.Output, "train_model")
			assert.Equal(t, OutatfTrainModel, st.job.Job().Artifacts.Output["train_model"])

			assert.Contains(t, st.job.Job().Env, "PF_INPUT_ARTIFACT_TRAIN_DATA")
			assert.Contains(t, st.job.Job().Env, "PF_OUTPUT_ARTIFACT_TRAIN_MODEL")
			assert.Equal(t, OutatfTrainData, st.job.Job().Env["PF_INPUT_ARTIFACT_TRAIN_DATA"])
			assert.Equal(t, OutatfTrainModel, st.job.Job().Env["PF_OUTPUT_ARTIFACT_TRAIN_MODEL"])

			expectedCommand := "python train.py -r 0.1 -d ./data/pre --output ./data/model"
			assert.Equal(t, expectedCommand, st.job.Job().Command)
		}
		if stepName == "validate" {
			assert.Equal(t, 2, len(st.job.Job().Parameters))
			assert.Contains(t, st.job.Job().Parameters, "refSystem")
			assert.Equal(t, runID, st.job.Job().Parameters["refSystem"])

			assert.Equal(t, 4+6+2, len(st.job.Job().Env)) // 4 env + 6 sys param + 2 artifact
			assert.Contains(t, st.job.Job().Env, "PF_JOB_QUEUE")
			assert.Contains(t, st.job.Job().Env, "PF_JOB_PRIORITY")
			assert.Contains(t, st.job.Job().Env, "test_env_1")
			assert.Contains(t, st.job.Job().Env, "test_env_2")
			assert.Equal(t, "CPU-32G", st.job.Job().Env["PF_JOB_QUEUE"])
			assert.Equal(t, "low", st.job.Job().Env["PF_JOB_PRIORITY"])
			assert.Equal(t, "./data/report", st.job.Job().Env["test_env_1"])
			assert.Equal(t, "./data/pre_validate", st.job.Job().Env["test_env_2"])

			assert.Contains(t, st.job.Job().Artifacts.Input, "data")
			assert.Equal(t, OutatfValidateData, st.job.Job().Artifacts.Input["data"])

			assert.Contains(t, st.job.Job().Artifacts.Input, "model")
			assert.Equal(t, OutatfTrainModel, st.job.Job().Artifacts.Input["model"])

			expectedCommand := "python validate.py --model ./data/model --report ./data/report"
			assert.Equal(t, expectedCommand, st.job.Job().Command)
		}
	}
}

// 测试updateJob接口（根据cache命中后的artifact路径）
func TestUpdateJobWithCache(t *testing.T) {
	testCase := loadcase(runYamlPath)
	wfs, err := schema.ParseWorkflowSource([]byte(testCase))
	assert.Nil(t, err)

	extra := GetExtra()
	wf, err := NewWorkflow(wfs, "stepTestRunID", "", nil, extra, mockCbs)
	if err != nil {
		t.Errorf("new workflow failed: %s", err.Error())
	}

<<<<<<< HEAD
	sortedSteps, err := wf.topologicalSort(wf.entryPoints)
=======
	sortedSteps, err := wf.topologicalSort(wf.runtimeSteps)
>>>>>>> 5cc9979c
	assert.Nil(t, err)

	cacheOutputArtifacts := make(map[string]string)
	cacheOutatfTrainData := "./example/path/to/train_data"
	cacheOutatfValidateData := "./example/path/to/validate_data"
	cacheOutputArtifacts["train_data"] = cacheOutatfTrainData
	cacheOutputArtifacts["validate_data"] = cacheOutatfValidateData
	for _, stepName := range sortedSteps {
		st := wf.runtime.entryPoints[stepName]

		st.nodeType = common.NodeTypeEntrypoint

		forCacheFingerprint := false
		if stepName == "data-preprocess" {
			err := st.updateJob(forCacheFingerprint, cacheOutputArtifacts)
			assert.Nil(t, err)
		} else {
			err := st.updateJob(forCacheFingerprint, nil)
			assert.Nil(t, err)
		}

		OutatfTrainModel := "./.pipeline/stepTestRunID/myproject/main/train_model"
		if stepName == "data-preprocess" {
			assert.Equal(t, 2, len(st.job.Job().Parameters))

			fmt.Println(st.job.Job().Env)
			assert.Equal(t, 2+6+2, len(st.job.Job().Env)) // 4 env + 6 sys param + 2 artifact

			assert.Contains(t, st.job.Job().Artifacts.Output, "train_data")
			assert.Contains(t, st.job.Job().Artifacts.Output, "validate_data")
			assert.Equal(t, cacheOutatfTrainData, st.job.Job().Artifacts.Output["train_data"])
			assert.Equal(t, cacheOutatfValidateData, st.job.Job().Artifacts.Output["validate_data"])

			assert.Contains(t, st.job.Job().Env, "PF_OUTPUT_ARTIFACT_TRAIN_DATA")
			assert.Contains(t, st.job.Job().Env, "PF_OUTPUT_ARTIFACT_VALIDATE_DATA")
			assert.Equal(t, cacheOutatfTrainData, st.job.Job().Env["PF_OUTPUT_ARTIFACT_TRAIN_DATA"])
			assert.Equal(t, cacheOutatfValidateData, st.job.Job().Env["PF_OUTPUT_ARTIFACT_VALIDATE_DATA"])

			expectedCommand := fmt.Sprintf("python data_preprocess.py --input ./LINK/mybos_dir/data --output ./data/pre --validate %s --stepname data-preprocess", cacheOutatfValidateData)
			assert.Equal(t, expectedCommand, st.job.Job().Command)
		}
		if stepName == "main" {
			assert.Equal(t, 7, len(st.job.Job().Parameters))
			assert.Equal(t, "./data/pre", st.job.Job().Parameters["data_file"])
			assert.Equal(t, "dictparam", st.job.Job().Parameters["p3"])
			assert.Equal(t, "0.66", st.job.Job().Parameters["p4"])
			assert.Equal(t, "/path/to/anywhere", st.job.Job().Parameters["p5"])

			assert.Equal(t, 5+6+2, len(st.job.Job().Env)) // 5 env + 6 sys param + 2 artifact

			// input artifact 替换为上游节点的output artifact
			// 实际运行中上游节点的output artifact一定是非空的（因为已经运行了），但是在这个测试case里，上游节点没有生成output artifact，所以是空字符串
			assert.Contains(t, st.job.Job().Artifacts.Input, "train_data")
			assert.Equal(t, cacheOutatfTrainData, st.job.Job().Artifacts.Input["train_data"])

			assert.Contains(t, st.job.Job().Artifacts.Output, "train_model")
			assert.Equal(t, OutatfTrainModel, st.job.Job().Artifacts.Output["train_model"])

			assert.Contains(t, st.job.Job().Env, "PF_INPUT_ARTIFACT_TRAIN_DATA")
			assert.Contains(t, st.job.Job().Env, "PF_OUTPUT_ARTIFACT_TRAIN_MODEL")
			assert.Equal(t, cacheOutatfTrainData, st.job.Job().Env["PF_INPUT_ARTIFACT_TRAIN_DATA"])
			assert.Equal(t, OutatfTrainModel, st.job.Job().Env["PF_OUTPUT_ARTIFACT_TRAIN_MODEL"])

			expectedCommand := "python train.py -r 0.1 -d ./data/pre --output ./data/model"
			assert.Equal(t, expectedCommand, st.job.Job().Command)
		}
		if stepName == "validate" {
			assert.Equal(t, 2, len(st.job.Job().Parameters))
			assert.Contains(t, st.job.Job().Parameters, "refSystem")
			assert.Equal(t, runID, st.job.Job().Parameters["refSystem"])

			assert.Equal(t, 4+6+2, len(st.job.Job().Env)) // 4 env + 5 sys param + 2 artifact
			assert.Contains(t, st.job.Job().Env, "PF_JOB_QUEUE")
			assert.Contains(t, st.job.Job().Env, "PF_JOB_PRIORITY")
			assert.Contains(t, st.job.Job().Env, "test_env_1")
			assert.Contains(t, st.job.Job().Env, "test_env_2")
			assert.Equal(t, "CPU-32G", st.job.Job().Env["PF_JOB_QUEUE"])
			assert.Equal(t, "low", st.job.Job().Env["PF_JOB_PRIORITY"])
			assert.Equal(t, "./data/report", st.job.Job().Env["test_env_1"])
			assert.Equal(t, "./data/pre_validate", st.job.Job().Env["test_env_2"])

			assert.Contains(t, st.job.Job().Artifacts.Input, "data")
			assert.Equal(t, cacheOutatfValidateData, st.job.Job().Artifacts.Input["data"])

			assert.Contains(t, st.job.Job().Artifacts.Input, "model")
			assert.Equal(t, OutatfTrainModel, st.job.Job().Artifacts.Input["model"])

			expectedCommand := "python validate.py --model ./data/model --report ./data/report"
			assert.Equal(t, expectedCommand, st.job.Job().Command)
		}
	}
}

// 测试checkCached接口（用于计算fingerprint）
func TestCheckCached(t *testing.T) {
	testCase := loadcase(runYamlPath)
	wfs, err := schema.ParseWorkflowSource([]byte(testCase))
	assert.Nil(t, err)

	mockCbs.GetJobCb = func(runID string, stepName string) (schema.JobView, error) {
		outAtfs := map[string]string{
			"train_data":    "way/to/train_data",
			"validate_data": "way/to/validate_data",
		}
		return schema.JobView{Artifacts: schema.Artifacts{Output: outAtfs}}, nil
	}

	// first fingerprint 查询返回为空
	mockCbs.ListCacheCb = func(firstFp, fsID, step, yamlPath string) ([]models.RunCache, error) {
		return []models.RunCache{}, nil
	}

	extra := GetExtra()
	wf, err := NewWorkflow(wfs, runID, "", nil, extra, mockCbs)
	if err != nil {
		t.Errorf("new workflow failed: %s", err.Error())
	}

<<<<<<< HEAD
	st := wf.runtime.entryPoints["data_preprocess"]
=======
	st := wf.runtime.entryPoints["data-preprocess"]
>>>>>>> 5cc9979c

	st.nodeType = common.NodeTypeEntrypoint
	patches := gomonkey.ApplyMethod(reflect.TypeOf(st.job), "Validate", func(_ *PaddleFlowJob) error {
		return nil
	})
	defer patches.Reset()

	cacheCaculator, err := NewCacheCalculator(*st, wfs.Cache)
	patch1 := gomonkey.ApplyMethod(reflect.TypeOf(cacheCaculator), "CalculateFirstFingerprint", func(_ *conservativeCacheCalculator) (string, error) {
		return "1111", nil
	})
	defer patch1.Reset()

	patch2 := gomonkey.ApplyMethod(reflect.TypeOf(cacheCaculator), "CalculateSecondFingerprint", func(_ *conservativeCacheCalculator) (string, error) {
		return "2222", nil
	})
	defer patch2.Reset()

	cacheFound, err := st.checkCached()
	assert.Nil(t, err)
	assert.Equal(t, false, cacheFound)

	// first fingerprint 查询返回非空，但是second fingerprint不一致
	updateTime := time.Now().Add(time.Second * time.Duration(-1*100))
	mockCbs.ListCacheCb = func(firstFp, fsID, step, yamlPath string) ([]models.RunCache, error) {
		return []models.RunCache{
			models.RunCache{FirstFp: "1111", SecondFp: "3333", RunID: "run-000027", UpdatedAt: updateTime, ExpiredTime: "-1"},
		}, nil
	}

	wf, err = NewWorkflow(wfs, runID, "", nil, extra, mockCbs)
	if err != nil {
		t.Errorf("new workflow failed: %s", err.Error())
	}

<<<<<<< HEAD
	st = wf.runtime.entryPoints["data_preprocess"]
=======
	st = wf.runtime.entryPoints["data-preprocess"]
>>>>>>> 5cc9979c
	st.nodeType = common.NodeTypeEntrypoint

	cacheFound, err = st.checkCached()
	assert.Nil(t, err)
	assert.Equal(t, false, cacheFound)

	// first fingerprint 查询返回非空，但是cache已经过时
	updateTime = time.Now().Add(time.Second * time.Duration(-1*500))
	mockCbs.ListCacheCb = func(firstFp, fsID, step, yamlPath string) ([]models.RunCache, error) {
		return []models.RunCache{
			models.RunCache{FirstFp: "1111", SecondFp: "2222", RunID: "run-000027", UpdatedAt: updateTime, ExpiredTime: "300"},
		}, nil
	}

	wf, err = NewWorkflow(wfs, runID, "", nil, extra, mockCbs)
	if err != nil {
		t.Errorf("new workflow failed: %s", err.Error())
	}

<<<<<<< HEAD
	st = wf.runtime.entryPoints["data_preprocess"]
=======
	st = wf.runtime.entryPoints["data-preprocess"]
>>>>>>> 5cc9979c

	st.nodeType = common.NodeTypeEntrypoint
	cacheFound, err = st.checkCached()
	assert.Nil(t, err)
	assert.Equal(t, false, cacheFound)

	// first fingerprint 查询返回非空，且命中expired time为-1的cache记录
	updateTime = time.Now().Add(time.Second * time.Duration(-1*100))
	mockCbs.ListCacheCb = func(firstFp, fsID, step, yamlPath string) ([]models.RunCache, error) {
		return []models.RunCache{
			models.RunCache{FirstFp: "1111", SecondFp: "2222", RunID: "run-000027", UpdatedAt: updateTime, ExpiredTime: "-1"},
		}, nil
	}

	wf, err = NewWorkflow(wfs, runID, "", nil, extra, mockCbs)
	if err != nil {
		t.Errorf("new workflow failed: %s", err.Error())
	}

<<<<<<< HEAD
	st = wf.runtime.entryPoints["data_preprocess"]
=======
	st = wf.runtime.entryPoints["data-preprocess"]
>>>>>>> 5cc9979c

	st.nodeType = common.NodeTypeEntrypoint
	cacheFound, err = st.checkCached()
	assert.Nil(t, err)
	assert.Equal(t, true, cacheFound)

	// first fingerprint 查询返回非空，且命中expired time不为-1，但依然有效的cache记录
	updateTime = time.Now().Add(time.Second * time.Duration(-1*100))
	mockCbs.ListCacheCb = func(firstFp, fsID, step, yamlPath string) ([]models.RunCache, error) {
		return []models.RunCache{
			models.RunCache{FirstFp: "1111", SecondFp: "2222", RunID: "run-000027", UpdatedAt: updateTime, ExpiredTime: "300"},
		}, nil
	}

	wf, err = NewWorkflow(wfs, runID, "", nil, extra, mockCbs)
	if err != nil {
		t.Errorf("new workflow failed: %s", err.Error())
	}

<<<<<<< HEAD
	st = wf.runtime.entryPoints["data_preprocess"]

=======
	st = wf.runtime.entryPoints["data-preprocess"]
	st.nodeType = common.NodeTypeEntrypoint
>>>>>>> 5cc9979c
	cacheFound, err = st.checkCached()
	assert.Nil(t, err)
	assert.Equal(t, true, cacheFound)
}

func TestPFRUNTIME(t *testing.T) {
<<<<<<< HEAD
	testCase := loadcase("./testcase/runPostProcess.yaml")
	wfs, err := schema.ParseWorkflowSource([]byte(testCase))
=======
	yamlByte := loadcase(runYamlPath)
	wfs, err := schema.ParseWorkflowSource(yamlByte)
>>>>>>> 5cc9979c
	assert.Nil(t, err)

	extra := GetExtra()
	wf, err := NewWorkflow(wfs, "stepTestRunID", "", nil, extra, mockCbs)
	if err != nil {
		t.Errorf("new workflow failed: %s", err.Error())
	}

	wf.runtime.runtimeView = schema.RuntimeView{
<<<<<<< HEAD
		"data_process": schema.JobView{
=======
		"data-process": schema.JobView{
>>>>>>> 5cc9979c
			JobID: "123",
		},
	}

	assert.Equal(t, 1, len(wf.Source.PostProcess))
	for name, st := range wf.runtime.postProcess {
		st.nodeType = common.NodeTypePostProcess

		assert.Equal(t, name, "mail")

		st.updateJob(false, nil)
		assert.Equal(t, true, strings.Contains(st.job.Job().Command, "hahaha"))

		runtime := schema.RuntimeView{}
		err := json.Unmarshal([]byte(st.job.Job().Parameters["runtime"]), &runtime)
		if err != nil {
			t.Errorf("unmarshal runtime failed: %s", err.Error())
		}
		assert.Equal(t, runtime, wf.runtime.runtimeView)
	}
}<|MERGE_RESOLUTION|>--- conflicted
+++ resolved
@@ -40,11 +40,7 @@
 		t.Errorf("new workflow failed: %s", err.Error())
 	}
 
-<<<<<<< HEAD
-	sortedSteps, err := wf.topologicalSort(wf.entryPoints)
-=======
 	sortedSteps, err := wf.topologicalSort(wf.runtimeSteps)
->>>>>>> 5cc9979c
 	assert.Nil(t, err)
 
 	for _, stepName := range sortedSteps {
@@ -137,11 +133,7 @@
 		t.Errorf("new workflow failed: %s", err.Error())
 	}
 
-<<<<<<< HEAD
-	sortedSteps, err := wf.topologicalSort(wf.entryPoints)
-=======
 	sortedSteps, err := wf.topologicalSort(wf.runtimeSteps)
->>>>>>> 5cc9979c
 	assert.Nil(t, err)
 
 	for _, stepName := range sortedSteps {
@@ -240,11 +232,7 @@
 		t.Errorf("new workflow failed: %s", err.Error())
 	}
 
-<<<<<<< HEAD
-	sortedSteps, err := wf.topologicalSort(wf.entryPoints)
-=======
 	sortedSteps, err := wf.topologicalSort(wf.runtimeSteps)
->>>>>>> 5cc9979c
 	assert.Nil(t, err)
 
 	cacheOutputArtifacts := make(map[string]string)
@@ -363,11 +351,7 @@
 		t.Errorf("new workflow failed: %s", err.Error())
 	}
 
-<<<<<<< HEAD
-	st := wf.runtime.entryPoints["data_preprocess"]
-=======
 	st := wf.runtime.entryPoints["data-preprocess"]
->>>>>>> 5cc9979c
 
 	st.nodeType = common.NodeTypeEntrypoint
 	patches := gomonkey.ApplyMethod(reflect.TypeOf(st.job), "Validate", func(_ *PaddleFlowJob) error {
@@ -403,11 +387,7 @@
 		t.Errorf("new workflow failed: %s", err.Error())
 	}
 
-<<<<<<< HEAD
-	st = wf.runtime.entryPoints["data_preprocess"]
-=======
 	st = wf.runtime.entryPoints["data-preprocess"]
->>>>>>> 5cc9979c
 	st.nodeType = common.NodeTypeEntrypoint
 
 	cacheFound, err = st.checkCached()
@@ -427,11 +407,7 @@
 		t.Errorf("new workflow failed: %s", err.Error())
 	}
 
-<<<<<<< HEAD
-	st = wf.runtime.entryPoints["data_preprocess"]
-=======
 	st = wf.runtime.entryPoints["data-preprocess"]
->>>>>>> 5cc9979c
 
 	st.nodeType = common.NodeTypeEntrypoint
 	cacheFound, err = st.checkCached()
@@ -451,11 +427,7 @@
 		t.Errorf("new workflow failed: %s", err.Error())
 	}
 
-<<<<<<< HEAD
-	st = wf.runtime.entryPoints["data_preprocess"]
-=======
 	st = wf.runtime.entryPoints["data-preprocess"]
->>>>>>> 5cc9979c
 
 	st.nodeType = common.NodeTypeEntrypoint
 	cacheFound, err = st.checkCached()
@@ -475,26 +447,16 @@
 		t.Errorf("new workflow failed: %s", err.Error())
 	}
 
-<<<<<<< HEAD
-	st = wf.runtime.entryPoints["data_preprocess"]
-
-=======
 	st = wf.runtime.entryPoints["data-preprocess"]
 	st.nodeType = common.NodeTypeEntrypoint
->>>>>>> 5cc9979c
 	cacheFound, err = st.checkCached()
 	assert.Nil(t, err)
 	assert.Equal(t, true, cacheFound)
 }
 
 func TestPFRUNTIME(t *testing.T) {
-<<<<<<< HEAD
-	testCase := loadcase("./testcase/runPostProcess.yaml")
-	wfs, err := schema.ParseWorkflowSource([]byte(testCase))
-=======
 	yamlByte := loadcase(runYamlPath)
 	wfs, err := schema.ParseWorkflowSource(yamlByte)
->>>>>>> 5cc9979c
 	assert.Nil(t, err)
 
 	extra := GetExtra()
@@ -504,11 +466,7 @@
 	}
 
 	wf.runtime.runtimeView = schema.RuntimeView{
-<<<<<<< HEAD
-		"data_process": schema.JobView{
-=======
 		"data-process": schema.JobView{
->>>>>>> 5cc9979c
 			JobID: "123",
 		},
 	}
