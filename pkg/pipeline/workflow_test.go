--- conflicted
+++ resolved
@@ -23,12 +23,6 @@
 
 	"github.com/stretchr/testify/assert"
 
-<<<<<<< HEAD
-	"github.com/PaddlePaddle/PaddleFlow/pkg/common/database/dbinit"
-=======
-	"github.com/PaddlePaddle/PaddleFlow/pkg/apiserver/common"
-	"github.com/PaddlePaddle/PaddleFlow/pkg/apiserver/models"
->>>>>>> 9132d46b
 	"github.com/PaddlePaddle/PaddleFlow/pkg/common/schema"
 	pplcommon "github.com/PaddlePaddle/PaddleFlow/pkg/pipeline/common"
 	"github.com/PaddlePaddle/PaddleFlow/pkg/storage/driver"
@@ -505,80 +499,6 @@
 	assert.Regexp(t, pattern, err.Error())
 }
 
-<<<<<<< HEAD
-=======
-func TestRestartWorkflow(t *testing.T) {
-	testCase := loadcase(runYamlPath)
-	wfs, err := schema.ParseWorkflowSource([]byte(testCase))
-	assert.Nil(t, err)
-
-	extra := GetExtra()
-	wf, err := NewWorkflow(wfs, "", "", nil, extra, mockCbs)
-	assert.Nil(t, err)
-
-	runtimeView := schema.RuntimeView{
-		"data-preprocess": schema.JobView{
-			JobID:  "data-preprocess",
-			Status: schema.StatusJobSucceeded,
-		},
-		"main": {
-			JobID:  "data-preprocess",
-			Status: schema.StatusJobRunning,
-		},
-		"validate": {
-			JobID: "",
-		},
-	}
-	postProcessView := map[string]schema.JobView{}
-
-	err = wf.SetWorkflowRuntime(runtimeView, postProcessView)
-
-	assert.Nil(t, err)
-	assert.Equal(t, true, wf.runtime.entryPoints["data-preprocess"].done)
-	assert.Equal(t, true, wf.runtime.entryPoints["data-preprocess"].submitted)
-	assert.Equal(t, false, wf.runtime.entryPoints["main"].done)
-	assert.Equal(t, true, wf.runtime.entryPoints["main"].submitted)
-	assert.Equal(t, false, wf.runtime.entryPoints["validate"].done)
-	assert.Equal(t, false, wf.runtime.entryPoints["validate"].submitted)
-}
-
-func TestRestartWorkflow_from1completed(t *testing.T) {
-	driver.InitMockDB()
-	testCase := loadcase(runYamlPath)
-	wfs, err := schema.ParseWorkflowSource([]byte(testCase))
-	assert.Nil(t, err)
-
-	extra := GetExtra()
-	wf, err := NewWorkflow(wfs, "", "", nil, extra, mockCbs)
-	assert.Nil(t, err)
-
-	runtimeView := schema.RuntimeView{
-		"data-preprocess": schema.JobView{
-			JobID:  "data-preprocess",
-			Status: schema.StatusJobSucceeded,
-		},
-		"main": {
-			JobID: "",
-		},
-		"validate": {
-			JobID: "",
-		},
-	}
-
-	postProcessView := map[string]schema.JobView{}
-
-	err = wf.SetWorkflowRuntime(runtimeView, postProcessView)
-
-	assert.Nil(t, err)
-	assert.Equal(t, true, wf.runtime.entryPoints["data-preprocess"].done)
-	assert.Equal(t, true, wf.runtime.entryPoints["data-preprocess"].submitted)
-	assert.Equal(t, false, wf.runtime.entryPoints["main"].done)
-	assert.Equal(t, false, wf.runtime.entryPoints["main"].submitted)
-	assert.Equal(t, false, wf.runtime.entryPoints["validate"].done)
-	assert.Equal(t, false, wf.runtime.entryPoints["validate"].submitted)
-}
-
->>>>>>> 9132d46b
 func TestCheckPostProcess(t *testing.T) {
 	driver.InitMockDB()
 	wfs, err := loadTwoPostCaseSource()
