/*
Copyright (c) 2021 PaddlePaddle Authors. All Rights Reserve.

Licensed under the Apache License, Version 2.0 (the "License");
you may not use this file except in compliance with the License.
You may obtain a copy of the License at

    http://www.apache.org/licenses/LICENSE-2.0

Unless required by applicable law or agreed to in writing, software
distributed under the License is distributed on an "AS IS" BASIS,
WITHOUT WARRANTIES OR CONDITIONS OF ANY KIND, either express or implied.
See the License for the specific language governing permissions and
limitations under the License.
*/

package pipeline

import (
	"fmt"
	"reflect"
	"regexp"
	"testing"
	"time"

	gomonkey "github.com/agiledragon/gomonkey/v2"
	"github.com/stretchr/testify/assert"

	"paddleflow/pkg/apiserver/common"
	"paddleflow/pkg/apiserver/models"
	"paddleflow/pkg/common/database/db_fake"
	"paddleflow/pkg/common/schema"
	pplcommon "paddleflow/pkg/pipeline/common"
)

const (
	runYamlPath           string = "./testcase/run.yaml"
	noAtfYamlPath         string = "./testcase/runNoAtf.yaml"
	runWrongParamYamlPath string = "./testcase/runWrongParam.yaml"
	runCircleYamlPath     string = "./testcase/runCircle.yaml"
)

var mockCbs = WorkflowCallbacks{
	UpdateRunCb: func(runID string, event interface{}) bool {
		fmt.Println("UpdateRunCb: ", event)
		return true
	},
	LogCacheCb: func(req schema.LogRunCacheRequest) (string, error) {
		return "cch-000027", nil
	},
	ListCacheCb: func(firstFp, fsID, step, yamlPath string) ([]models.RunCache, error) {
		return []models.RunCache{models.RunCache{RunID: "run-000027"}, models.RunCache{RunID: "run-000028"}}, nil
	},
}

// extra map里面的value可能会被修改，从而影响后面的case
// 为了避免上面的问题，封装成函数，不同case分别调用函数，获取全新的extra map
func GetExtra() map[string]string {
	var extra = map[string]string{
		pplcommon.WfExtraInfoKeySource:   "./testcase/run.yaml",
		pplcommon.WfExtraInfoKeyFsID:     "mockFsID",
		pplcommon.WfExtraInfoKeyFsName:   "mockFsname",
		pplcommon.WfExtraInfoKeyUserName: "mockUser",
	}

	return extra
}

// 测试NewBaseWorkflow, 只传yaml内容
func TestNewBaseWorkflowByOnlyRunYaml(t *testing.T) {
	testCase := loadcase(runYamlPath)
	wfs, err := schema.ParseWorkflowSource([]byte(testCase))
	assert.Nil(t, err)

	extra := GetExtra()
	bwf := NewBaseWorkflow(wfs, "", "", nil, extra)
	if err := bwf.validate(); err != nil {
		t.Errorf("validate failed. error: %v", err)
	}
}

// 测试 BaseWorkflow
func TestNewBaseWorkflow(t *testing.T) {
	testCase := loadcase(runYamlPath)
	wfs, err := schema.ParseWorkflowSource([]byte(testCase))
	assert.Nil(t, err)

	extra := GetExtra()
	bwf := BaseWorkflow{
		Name:   "test_workflow",
		Desc:   "test base workflow",
		Entry:  "main",
		Source: wfs,
		Extra:  extra,
	}
	if err := bwf.validate(); err != nil {
		t.Errorf("test validate failed: Name[%s]", bwf.Name)
	}
}

// 测试带环流程
func TestNewBaseWorkflowWithCircle(t *testing.T) {
	testCase := loadcase(runCircleYamlPath)
	wfs, err := schema.ParseWorkflowSource([]byte(testCase))
	assert.Nil(t, err)

	extra := GetExtra()
	bwf := NewBaseWorkflow(wfs, "", "", nil, extra)
	_, err = bwf.topologicalSort(bwf.Source.EntryPoints)
	assert.NotNil(t, err)
}

// 测试带环流程
func TestTopologicalSort_noCircle(t *testing.T) {
	testCase := loadcase(runYamlPath)
	wfs, err := schema.ParseWorkflowSource([]byte(testCase))
	assert.Nil(t, err)

	extra := GetExtra()
	bwf := NewBaseWorkflow(wfs, "", "", nil, extra)
	fmt.Println(bwf.Source.EntryPoints)
	result, err := bwf.topologicalSort(bwf.Source.EntryPoints)
	assert.Nil(t, err)
	assert.Equal(t, "data_preprocess", result[0])
	assert.Equal(t, "main", result[1])
	assert.Equal(t, "validate", result[2])

	bwf = NewBaseWorkflow(wfs, "", "main", nil, extra)
	runSteps := bwf.getRunSteps()
	assert.Equal(t, 2, len(runSteps))
	result, err = bwf.topologicalSort(bwf.Source.EntryPoints)
	assert.Nil(t, err)
	assert.Equal(t, "data_preprocess", result[0])
	assert.Equal(t, "main", result[1])
}

// 测试运行 Workflow，节点disable成功
func TestCreateNewWorkflowRunDisabled_success(t *testing.T) {
	testCase := loadcase(runYamlPath)
	wfs, err := schema.ParseWorkflowSource([]byte(testCase))
	assert.Nil(t, err)

	fmt.Printf("\n %+v \n", wfs)
	extra := GetExtra()
	wf, err := NewWorkflow(wfs, "", "", nil, extra, mockCbs)
	assert.Nil(t, err)

	time.Sleep(time.Millisecond * 10)
	wf.runtime.entrypoints["data_preprocess"].disabled = true
	wf.runtime.entrypoints["main"].disabled = true
	wf.runtime.entrypoints["validate"].disabled = true

	go wf.Start()

	time.Sleep(time.Millisecond * 100)
	fmt.Printf("%+v\n", *wf.runtime.entrypoints["data_preprocess"])
	fmt.Printf("%+v\n", *wf.runtime.entrypoints["main"])
	fmt.Printf("%+v\n", *wf.runtime.entrypoints["validate"])
	assert.Equal(t, common.StatusRunSucceeded, wf.runtime.status)
	assert.Equal(t, schema.StatusJobSkipped, wf.runtime.entrypoints["data_preprocess"].job.(*PaddleFlowJob).Status)
	assert.Equal(t, schema.StatusJobSkipped, wf.runtime.entrypoints["main"].job.(*PaddleFlowJob).Status)
	assert.Equal(t, schema.StatusJobSkipped, wf.runtime.entrypoints["validate"].job.(*PaddleFlowJob).Status)
}

// 测试运行 Workflow 成功
func TestCreateNewWorkflowRun_success(t *testing.T) {
	testCase := loadcase(runYamlPath)
	wfs, err := schema.ParseWorkflowSource([]byte(testCase))
	assert.Nil(t, err)

	fmt.Printf("\n %+v \n", wfs)
	extra := GetExtra()
	wf, err := NewWorkflow(wfs, "", "", nil, extra, mockCbs)
	assert.Nil(t, err)

	// 先是mock data_preprocess节点返回true
	// 再设置所有节点done = true
	// 保证data_preprocess能够成功结束，然后runtime再寻找下一个能运行的节点时，能够跳过后面的节点
	patches := gomonkey.ApplyMethod(reflect.TypeOf(wf.runtime.steps["data_preprocess"].job), "Succeeded", func(_ *PaddleFlowJob) bool {
		return true
	})
	defer patches.Reset()

	time.Sleep(time.Millisecond * 10)
	wf.runtime.entrypoints["data_preprocess"].done = true
	wf.runtime.entrypoints["main"].done = true
	wf.runtime.entrypoints["validate"].done = true

	go wf.Start()

	// todo: remove event, receive event from job
	event1 := WorkflowEvent{Event: WfEventJobUpdate, Extra: map[string]interface{}{"event1": "step 1 data_process finished"}}
	wf.runtime.event <- event1
	time.Sleep(time.Millisecond * 10)

	assert.Equal(t, common.StatusRunSucceeded, wf.runtime.status)
}

// 测试运行 Workflow 失败
func TestCreateNewWorkflowRun_failed(t *testing.T) {
	testCase := loadcase(runYamlPath)
	wfs, err := schema.ParseWorkflowSource([]byte(testCase))
	assert.Nil(t, err)

	extra := GetExtra()
	wf, err := NewWorkflow(wfs, "", "", nil, extra, mockCbs)
	assert.Nil(t, err)

	patch1 := gomonkey.ApplyMethod(reflect.TypeOf(wf.runtime.steps["data_preprocess"].job), "Started", func(_ *PaddleFlowJob) bool {
		return true
	})
	patch2 := gomonkey.ApplyMethod(reflect.TypeOf(wf.runtime.steps["data_preprocess"].job), "NotEnded", func(_ *PaddleFlowJob) bool {
		return false
	})
	patch3 := gomonkey.ApplyMethod(reflect.TypeOf(wf.runtime.steps["data_preprocess"].job), "Failed", func(_ *PaddleFlowJob) bool {
		return true
	})
	patch4 := gomonkey.ApplyMethod(reflect.TypeOf(wf.runtime.steps["data_preprocess"].job), "Succeeded", func(_ *PaddleFlowJob) bool {
		return false
	})
	patch5 := gomonkey.ApplyMethod(reflect.TypeOf(wf.runtime.steps["data_preprocess"].job), "Skipped", func(_ *PaddleFlowJob) bool {
		return false
	})
	defer patch1.Reset()
	defer patch2.Reset()
	defer patch3.Reset()
	defer patch4.Reset()
	defer patch5.Reset()

	go wf.Start()
	time.Sleep(time.Millisecond * 10)

	// todo: remove event, receive event from job
	event1 := WorkflowEvent{Event: WfEventJobUpdate, Extra: map[string]interface{}{"event1": "step 1 data_process finished"}}
	wf.runtime.event <- event1
	time.Sleep(time.Millisecond * 100)

	assert.Equal(t, common.StatusRunFailed, wf.runtime.status)
}

// 测试停止 Workflow
func TestStopWorkflowRun(t *testing.T) {
	testCase := loadcase(runYamlPath)
	wfs, err := schema.ParseWorkflowSource([]byte(testCase))
	assert.Nil(t, err)

	extra := GetExtra()
	wf, err := NewWorkflow(wfs, "", "", nil, extra, mockCbs)
	assert.Nil(t, err)

	patch1 := gomonkey.ApplyMethod(reflect.TypeOf(wf.runtime.steps["data_preprocess"].job), "Succeeded", func(_ *PaddleFlowJob) bool {
		return true
	})
	defer patch1.Reset()

	patch2 := gomonkey.ApplyMethod(reflect.TypeOf(wf.runtime.steps["main"].job), "Succeeded", func(_ *PaddleFlowJob) bool {
		return true
	})
	defer patch2.Reset()

	patch3 := gomonkey.ApplyMethod(reflect.TypeOf(wf.runtime.steps["validate"].job), "Succeeded", func(_ *PaddleFlowJob) bool {
		return false
	})
	patch4 := gomonkey.ApplyMethod(reflect.TypeOf(wf.runtime.steps["validate"].job), "Failed", func(_ *PaddleFlowJob) bool {
		return false
	})
	patch5 := gomonkey.ApplyMethod(reflect.TypeOf(wf.runtime.steps["validate"].job), "Terminated", func(_ *PaddleFlowJob) bool {
		return true
	})
	defer patch3.Reset()
	defer patch4.Reset()
	defer patch5.Reset()

	time.Sleep(time.Millisecond * 10)
<<<<<<< HEAD
	wf.runtime.entrypoints["data_preprocess"].done = true
	wf.runtime.entrypoints["data_preprocess"].job = mockJob
	wf.runtime.entrypoints["main"].done = true
	wf.runtime.entrypoints["main"].job = mockJob
	wf.runtime.entrypoints["validate"].done = true
	wf.runtime.entrypoints["validate"].job = mockJobTerminated
=======
	wf.runtime.steps["data_preprocess"].done = true
	wf.runtime.steps["main"].done = true
	wf.runtime.steps["validate"].done = true
>>>>>>> 9127dc33

	go wf.Start()
	time.Sleep(time.Millisecond * 10)

	wf.Stop()
	assert.Equal(t, common.StatusRunTerminating, wf.runtime.status)
	// todo: remove event, receive event from job
	event1 := WorkflowEvent{Event: WfEventJobUpdate, Extra: map[string]interface{}{"event1": "step 1 data_process finished"}}
	wf.runtime.event <- event1
	time.Sleep(time.Millisecond * 30)

	assert.Equal(t, common.StatusRunTerminated, wf.runtime.status)
}

// 测试baseWorkflow带entry初始化
func TestNewWorkflowFromEntry(t *testing.T) {
	testCase := loadcase(runYamlPath)
	wfs, err := schema.ParseWorkflowSource([]byte(testCase))
	assert.Nil(t, err)

	extra := GetExtra()
	baseWorkflow := NewBaseWorkflow(wfs, "", "main", nil, extra)
	wf := &Workflow{
		BaseWorkflow: baseWorkflow,
		callbacks:    mockCbs,
	}

	err = wf.newWorkflowRuntime()
	assert.Nil(t, err)
	assert.Equal(t, 2, len(wf.runtime.entrypoints))
	_, ok := wf.runtime.entrypoints["main"]
	assert.True(t, ok)
	_, ok1 := wf.runtime.entrypoints["data_preprocess"]
	assert.True(t, ok1)
	_, ok2 := wf.runtime.entrypoints["validate"]
	assert.False(t, ok2)
}

func TestValidateWorkflow_WrongParam(t *testing.T) {
	testCase := loadcase(runWrongParamYamlPath)
	wfs, err := schema.ParseWorkflowSource([]byte(testCase))
	assert.Nil(t, err)

	extra := GetExtra()
	bwf := NewBaseWorkflow(wfs, "", "", nil, extra)
	err = bwf.validate()
	assert.NotNil(t, err)
	assert.Equal(t, "invalid reference param {{ data_preprocess.xxxinvalid }} in step[main]: parameter[xxxinvalid] not exist", err.Error())

	// parameter 在 step [main] 中有错误，然而在将 entry 设置成 [data_preprocess] 后， validate 仍然返回成功
	bwf = NewBaseWorkflow(wfs, "", "data_preprocess", nil, extra)
	err = bwf.validate()
	assert.Nil(t, err)
}

func TestWorkflowParamDuplicate(t *testing.T) {
	testCase := loadcase(runYamlPath)
	wfs, err := schema.ParseWorkflowSource([]byte(testCase))
	assert.Nil(t, err)

	extra := GetExtra()
	bwf := NewBaseWorkflow(wfs, "", "", nil, extra)
	err = bwf.validate()
	assert.Nil(t, err)

	bwf.Source.EntryPoints["main"].Parameters["train_data"] = "whatever"
	err = bwf.validate()
	assert.NotNil(t, err)
	assert.Equal(t, "inputAtf name[train_data] has already existed in params/artifacts of step[main]", err.Error())

	delete(bwf.Source.EntryPoints["main"].Parameters, "train_data") // 把上面的添加的删掉，再校验一遍
	err = bwf.validate()
	assert.Nil(t, err)

	bwf.Source.EntryPoints["main"].Parameters["train_model"] = "whatever"
	err = bwf.validate()
	assert.NotNil(t, err)
	assert.Equal(t, "outputAtf name[train_model] has already existed in params/artifacts of step[main]", err.Error())

	delete(bwf.Source.EntryPoints["main"].Parameters, "train_model") // 把上面的添加的删掉，再校验一遍
	err = bwf.validate()
	assert.Nil(t, err)

	bwf.Source.EntryPoints["main"].Artifacts.Input["train_model"] = "whatever"
	err = bwf.validate()
	assert.NotNil(t, err)
	assert.Equal(t, "outputAtf name[train_model] has already existed in params/artifacts of step[main]", err.Error())

	delete(bwf.Source.EntryPoints["main"].Artifacts.Input, "train_model") // 把上面的添加的删掉，再校验一遍
	err = bwf.validate()
	assert.Nil(t, err)
}

func TestValidateWorkflowParam(t *testing.T) {
	testCase := loadcase(runYamlPath)
	wfs, err := schema.ParseWorkflowSource([]byte(testCase))
	assert.Nil(t, err)

	extra := GetExtra()
	bwf := NewBaseWorkflow(wfs, "", "", nil, extra)
	err = bwf.validate()
	assert.Nil(t, err)
	assert.Equal(t, bwf.Source.EntryPoints["validate"].Parameters["refSystem"].(string), "{{ PF_RUN_ID }}")

	bwf.Source.EntryPoints["validate"].Parameters["refSystem"] = "{{ xxx }}"
	err = bwf.validate()
	assert.NotNil(t, err)
	assert.Equal(t, err.Error(), "unsupported SysParamName[xxx] for param[{{ xxx }}] of filedType[parameters]")

	bwf.Source.EntryPoints["validate"].Parameters["refSystem"] = "{{ PF_RUN_ID }}"
	err = bwf.validate()
	assert.Nil(t, err)

	// ref from downstream
	bwf.Source.EntryPoints["main"].Parameters["invalidRef"] = "{{ validate.refSystem }}"
	err = bwf.validate()
	assert.NotNil(t, err)
	assert.Equal(t, err.Error(), "invalid reference param {{ validate.refSystem }} in step[main]: step[validate] not in deps")

	// ref from downstream
	bwf.Source.EntryPoints["main"].Parameters["invalidRef"] = "{{ .refSystem }}"
	err = bwf.validate()
	assert.NotNil(t, err)
	assert.Equal(t, err.Error(), "unsupported SysParamName[refSystem] for param[{{ .refSystem }}] of filedType[parameters]")

	// validate param name
	bwf.Source.EntryPoints["main"].Parameters["invalidRef"] = "111" // 把上面的，改成正确的
	bwf.Source.EntryPoints["main"].Parameters["invalid-name"] = "xxx"
	err = bwf.validate()
	assert.NotNil(t, err)
	errMsg := "check parameters[invalid-name] in step[main] failed: format of variable name[invalid-name] invalid, should be in ^[a-zA-Z_$][a-zA-Z_$0-9]*$"
	assert.Equal(t, err.Error(), errMsg)

	// validate param name
	delete(bwf.Source.EntryPoints["main"].Parameters, "invalid-name") // 把上面的添加的删掉
	bwf.Source.EntryPoints["main"].Env["invalid-name"] = "xxx"
	err = bwf.validate()
	assert.NotNil(t, err)
	errMsg = "check env[invalid-name] in step[main] failed: format of variable name[invalid-name] invalid, should be in ^[a-zA-Z_$][a-zA-Z_$0-9]*$"
	assert.Equal(t, err.Error(), errMsg)
}

func TestValidateWorkflow__DictParam(t *testing.T) {
	testCase := loadcase(runYamlPath)
	wfs, err := schema.ParseWorkflowSource([]byte(testCase))
	assert.Nil(t, err)

	extra := GetExtra()
	bwf := NewBaseWorkflow(wfs, "", "", nil, extra)
	err = bwf.validate()
	assert.Nil(t, err)
	//assert.Equal(t, "dictparam", bwf.Source.EntryPoints["main"].Parameters["p3"])
	//assert.Equal(t, 0.66, bwf.Source.EntryPoints["main"].Parameters["p4"])
	//assert.Equal(t, "/path/to/anywhere", bwf.Source.EntryPoints["main"].Parameters["p5"])

	// 缺 default 值
	bwf.Source.EntryPoints["main"].Parameters["dict"] = map[interface{}]interface{}{"type": "path", "default": ""}
	err = bwf.validate()
	assert.NotNil(t, err)
	assert.Equal(t, "invalid value[] in dict param[name: dict, value: {Type:path Default:}]", err.Error())

	// validate dict param
	bwf.Source.EntryPoints["main"].Parameters["dict"] = map[interface{}]interface{}{"kkk": 0.32}
	err = bwf.validate()
	assert.NotNil(t, err)
	assert.Equal(t, err.Error(), "type[] is not supported for dict param[name: dict, value: {Type: Default:<nil>}]")

	bwf.Source.EntryPoints["main"].Parameters["dict"] = map[interface{}]interface{}{"kkk": "111"}
	err = bwf.validate()
	assert.NotNil(t, err)
	assert.Equal(t, err.Error(), "type[] is not supported for dict param[name: dict, value: {Type: Default:<nil>}]")

	bwf.Source.EntryPoints["main"].Parameters["dict"] = map[interface{}]interface{}{"type": "kkk"}
	err = bwf.validate()
	assert.NotNil(t, err)
	assert.Equal(t, err.Error(), "invalid value[<nil>] in dict param[name: dict, value: {Type:kkk Default:<nil>}]")

	bwf.Source.EntryPoints["main"].Parameters["dict"] = map[interface{}]interface{}{"type": "float"}
	err = bwf.validate()
	assert.NotNil(t, err)
	assert.Equal(t, err.Error(), "invalid value[<nil>] in dict param[name: dict, value: {Type:float Default:<nil>}]")

	bwf.Source.EntryPoints["main"].Parameters["dict"] = map[interface{}]interface{}{"type": "float", "default": "kkk"}
	err = bwf.validate()
	assert.NotNil(t, err)
	assert.Equal(t, InvalidParamTypeError("kkk", "float").Error(), err.Error())

	bwf.Source.EntryPoints["main"].Parameters["dict"] = map[interface{}]interface{}{"type": "float", "default": 111}
	err = bwf.validate()
	assert.Nil(t, err)
	//assert.Equal(t, 111, bwf.Source.EntryPoints["main"].Parameters["dict"])

	bwf.Source.EntryPoints["main"].Parameters["dict"] = map[interface{}]interface{}{"type": "string", "default": "111"}
	err = bwf.validate()
	assert.Nil(t, err)
	//assert.Equal(t, "111", bwf.Source.EntryPoints["main"].Parameters["dict"])

	bwf.Source.EntryPoints["main"].Parameters["dict"] = map[interface{}]interface{}{"type": "path", "default": "111"}
	err = bwf.validate()
	assert.Nil(t, err)
	//assert.Equal(t, "111", bwf.Source.EntryPoints["main"].Parameters["dict"])

	bwf.Source.EntryPoints["main"].Parameters["dict"] = map[interface{}]interface{}{"type": "path", "default": "/111"}
	err = bwf.validate()
	assert.Nil(t, err)
	//assert.Equal(t, "/111", bwf.Source.EntryPoints["main"].Parameters["dict"])

	bwf.Source.EntryPoints["main"].Parameters["dict"] = map[interface{}]interface{}{"type": "path", "default": "/111 / "}
	err = bwf.validate()
	assert.NotNil(t, err)
	assert.Equal(t, err.Error(), "invalid path value[/111 / ] in parameter[dict]")

	bwf.Source.EntryPoints["main"].Parameters["dict"] = map[interface{}]interface{}{"type": "path", "default": "/111-1/111_2"}
	err = bwf.validate()
	assert.Nil(t, err)
	//assert.Equal(t, "/111-1/111_2", bwf.Source.EntryPoints["main"].Parameters["dict"])

	bwf.Source.EntryPoints["main"].Parameters["dict"] = map[interface{}]interface{}{"type": "float", "default": 111}
	err = bwf.validate()
	assert.Nil(t, err)
	//assert.Equal(t, 111, bwf.Source.EntryPoints["main"].Parameters["dict"])

	// invalid actual interface type
	mapParam := map[string]string{"ffff": "2"}
	bwf.Source.EntryPoints["main"].Parameters["dict"] = map[interface{}]interface{}{"type": "float", "default": mapParam}
	err = bwf.validate()
	assert.NotNil(t, err)
	assert.Equal(t, InvalidParamTypeError(mapParam, "float").Error(), err.Error())

	bwf.Source.EntryPoints["main"].Parameters["dict"] = map[interface{}]interface{}{"type": map[string]string{"ffff": "2"}, "default": "111"}
	err = bwf.validate()
	assert.NotNil(t, err)
	assert.Equal(t, "invalid dict parameter[map[default:111 type:map[ffff:2]]]", err.Error())

	// unsupported type
	param := map[interface{}]interface{}{"type": "unsupportedType", "default": "111"}
	bwf.Source.EntryPoints["main"].Parameters["dict"] = param
	err = bwf.validate()
	assert.NotNil(t, err)
	dictParam := DictParam{}
	decodeErr := dictParam.From(param)
	assert.Nil(t, decodeErr)
	assert.Equal(t, UnsupportedDictParamTypeError("unsupportedType", "dict", dictParam).Error(), err.Error())
}

// 校验初始化workflow时，传递param参数
func TestValidateWorkflowPassingParam(t *testing.T) {
	testCase := loadcase(runYamlPath)
	wfs, err := schema.ParseWorkflowSource([]byte(testCase))
	assert.Nil(t, err)

	// not exist in source yaml
	extra := GetExtra()
	bwf := NewBaseWorkflow(wfs, "", "", nil, extra)
	bwf.Params = map[string]interface{}{
		"p1": "correct",
	}
	err = bwf.validate()
	assert.NotNil(t, err)
	assert.Equal(t, "param[p1] not exist", err.Error())

	bwf.Params = map[string]interface{}{
		"model": "correct",
	}
	err = bwf.validate()
	assert.Nil(t, err)
	assert.Equal(t, "correct", bwf.Source.EntryPoints["main"].Parameters["model"])

	bwf.Source.EntryPoints["main"].Parameters["model"] = "xxxxx"
	bwf.Params = map[string]interface{}{
		"main.model": "correct",
	}
	err = bwf.validate()
	assert.Nil(t, err)
	assert.Equal(t, "correct", bwf.Source.EntryPoints["main"].Parameters["model"])

	bwf.Params = map[string]interface{}{
		"model": "{{ PF_RUN_ID }}",
	}
	err = bwf.validate()
	assert.Nil(t, err)

	bwf.Params = map[string]interface{}{
		"model": "{{ xxx }}",
	}
	err = bwf.validate()
	assert.Equal(t, "unsupported SysParamName[xxx] for param[{{ xxx }}] of filedType[parameters]", err.Error())

	bwf.Params = map[string]interface{}{
		"model": "{{ step1.param }}",
	}
	err = bwf.validate()
	assert.Equal(t, "invalid reference param {{ step1.param }} in step[main]: step[step1] not in deps", err.Error())
}

func TestValidateWorkflowArtifacts(t *testing.T) {
	// 当前只会校验input artifact的值，output artifact的只不会校验，因为替换的时候，会直接用系统生成的路径覆盖原来的值
	testCase := loadcase(runYamlPath)
	wfs, err := schema.ParseWorkflowSource([]byte(testCase))
	assert.Nil(t, err)

	extra := GetExtra()
	bwf := NewBaseWorkflow(wfs, "", "", nil, extra)
	err = bwf.validate()
	assert.Nil(t, err)
	assert.Equal(t, "{{ data_preprocess.train_data }}", bwf.Source.EntryPoints["main"].Artifacts.Input["train_data"])

	// input artifact 只能引用上游 output artifact
	bwf.Source.EntryPoints["main"].Artifacts.Input["wrongdata"] = "{{ xxxx }}"
	err = bwf.validate()
	assert.NotNil(t, err)
	assert.Equal(t, "check input artifact [wrongdata] in step[main] failed: format of value[{{ xxxx }}] invalid, should be like {{XXX.XXX}}", err.Error())

	// 上游 output artifact 不存在
	bwf.Source.EntryPoints["main"].Artifacts.Input["wrongdata"] = "{{ data_preprocess.noexist_data }}"
	err = bwf.validate()
	assert.NotNil(t, err)
	assert.Equal(t, "invalid reference param {{ data_preprocess.noexist_data }} in step[main]: output artifact[noexist_data] not exist", err.Error())
	delete(bwf.Source.EntryPoints["main"].Artifacts.Input, "wrongdata")
}

func TestValidateWorkflowDisabled(t *testing.T) {
	// 校验workflow disable设置
	testCase := loadcase(runYamlPath)
	wfs, err := schema.ParseWorkflowSource([]byte(testCase))
	assert.Nil(t, err)

	extra := GetExtra()
	bwf := NewBaseWorkflow(wfs, "", "", nil, extra)
	err = bwf.validate()
	assert.Nil(t, err)
	assert.Equal(t, "", bwf.Source.Disabled)

	bwf.Source.Disabled = "notExistStepName"
	err = bwf.validate()
	assert.NotNil(t, err)
	assert.Equal(t, "disabled step[notExistStepName] not existed!", err.Error())

	// disabled 设置成功
	bwf.Source.Disabled = "validate"
	err = bwf.validate()
	assert.Nil(t, err)

	// disabled 设置失败，步骤输出artifact被下游节点依赖
	bwf.Source.Disabled = "main"
	err = bwf.validate()
	assert.NotNil(t, err)
	assert.Equal(t, "invalid reference param {{ main.train_model }} in step[validate]: step[main] is disabled", err.Error())
	delete(bwf.Source.EntryPoints["main"].Artifacts.Input, "wrongdata")
}

func TestValidateWorkflowCache(t *testing.T) {
	testCase := loadcase(runYamlPath)
	wfs, err := schema.ParseWorkflowSource([]byte(testCase))
	assert.Nil(t, err)

	// 校验节点cache配置为空时，能够使用全局配置替换
	extra := GetExtra()
	bwf := NewBaseWorkflow(wfs, "", "", nil, extra)
	err = bwf.validate()
	assert.Nil(t, err)
	assert.Equal(t, bwf.Source.Cache.Enable, false)
	assert.Equal(t, bwf.Source.Cache.MaxExpiredTime, "400")
	assert.Equal(t, bwf.Source.Cache.FsScope, "/path/to/run,/path/to/run2")

	assert.Equal(t, bwf.Source.EntryPoints["data_preprocess"].Cache.Enable, bwf.Source.Cache.Enable)
	assert.Equal(t, bwf.Source.EntryPoints["data_preprocess"].Cache.MaxExpiredTime, bwf.Source.Cache.MaxExpiredTime)
	assert.Equal(t, bwf.Source.EntryPoints["data_preprocess"].Cache.FsScope, bwf.Source.Cache.FsScope)

	// 全局 + 节点的cache MaxExpiredTime 设置失败
	bwf.Source.Cache.MaxExpiredTime = ""
	bwf.Source.EntryPoints["data_preprocess"].Cache.MaxExpiredTime = ""
	err = bwf.validate()
	assert.Nil(t, err)
	assert.Equal(t, "-1", bwf.Source.Cache.MaxExpiredTime)
	assert.Equal(t, "-1", bwf.Source.EntryPoints["data_preprocess"].Cache.MaxExpiredTime)

	// 全局cache MaxExpiredTime 设置失败
	bwf.Source.Cache.MaxExpiredTime = "notInt"
	err = bwf.validate()
	assert.NotNil(t, err)
	assert.Equal(t, "MaxExpiredTime[notInt] of cache not correct", err.Error())

	// 节点cache MaxExpiredTime 设置失败
	bwf.Source.Cache.MaxExpiredTime = ""
	bwf.Source.EntryPoints["data_preprocess"].Cache.MaxExpiredTime = "notInt"
	err = bwf.validate()
	assert.NotNil(t, err)
	assert.Equal(t, "MaxExpiredTime[notInt] of cache in step[data_preprocess] not correct", err.Error())
}

// 测试不使用Fs时，workflow校验逻辑
func TestValidateWorkflowWithoutFs(t *testing.T) {
	testCase := loadcase(noAtfYamlPath)
	wfs, err := schema.ParseWorkflowSource([]byte(testCase))
	assert.Nil(t, err)

	// 校验 WfExtraInfoKeyFsID 和 WfExtraInfoKeyFsName，不能同时为空字符串
	extra := GetExtra()
	extra[pplcommon.WfExtraInfoKeyFsID] = ""
	bwf := NewBaseWorkflow(wfs, "", "", nil, extra)
	err = bwf.validate()
	assert.NotNil(t, err)
	assert.Equal(t, "check extra failed: FsID[] and FsName[mockFsname] can only both be empty or unempty", err.Error())

	// 校验不使用Fs时，不能使用fs相关的系统参数
	extra[pplcommon.WfExtraInfoKeyFsName] = ""
	wfs.EntryPoints["data_preprocess"].Parameters["wrongParam"] = "{{ PF_FS_ID }}"
	bwf = NewBaseWorkflow(wfs, "", "", nil, extra)
	err = bwf.validate()
	assert.NotNil(t, err)
	assert.Equal(t, "cannot use sysParam[PF_FS_ID] template in step[data_preprocess] for pipeline run with no Fs mounted", err.Error())

	wfs.EntryPoints["data_preprocess"].Parameters["wrongParam"] = "{{ PF_FS_NAME }}"
	bwf = NewBaseWorkflow(wfs, "", "", nil, extra)
	err = bwf.validate()
	assert.NotNil(t, err)
	assert.Equal(t, "cannot use sysParam[PF_FS_NAME] template in step[data_preprocess] for pipeline run with no Fs mounted", err.Error())

	// 校验不使用Fs时，全局cache中的fs_scope字段一定为空
	delete(wfs.EntryPoints["data_preprocess"].Parameters, "wrongParam")
	bwf = NewBaseWorkflow(wfs, "", "", nil, extra)
	err = bwf.validate()
	assert.NotNil(t, err)
	assert.Equal(t, "fs_scope of global cache should be empty if Fs is not used!", err.Error())

	// 校验不使用Fs时，节点cache中的fs_scope字段一定为空
	// 下面case会报错，是因为parse workflow的时候，会将global cache配置，作为每个节点的cache默认配置
	// 所以只修改global cache配置的fs_scope并不够
	bwf = NewBaseWorkflow(wfs, "", "", nil, extra)
	bwf.Source.Cache.FsScope = ""
	err = bwf.validate()
	assert.NotNil(t, err)
	pattern := regexp.MustCompile("fs_scope of cache in step[[a-zA-Z_]+] should be empty if Fs is not used!")
	assert.Regexp(t, pattern, err.Error())

	bwf.Source.EntryPoints["data_preprocess"].Cache.FsScope = ""
	bwf.Source.EntryPoints["main"].Cache.FsScope = ""
	bwf.Source.EntryPoints["data_preprocess"].Cache.FsScope = ""
	bwf.Source.EntryPoints["validate"].Cache.FsScope = ""
	err = bwf.validate()
	assert.Nil(t, err)

	// 校验不使用Fs时，不能定义artifact
	// 因为input artifact一定引用上游的outputAtf，所以只需要测试没法定义outputAtf即可
	wfs.EntryPoints["data_preprocess"].Artifacts.Output["Atf1"] = ""
	bwf = NewBaseWorkflow(wfs, "", "", nil, extra)
	err = bwf.validate()
	assert.NotNil(t, err)
	pattern = regexp.MustCompile("cannot define artifact in step[[a-zA-Z_]+] with no Fs mounted")
	assert.Regexp(t, pattern, err.Error())
}

func TestRestartWorkflow(t *testing.T) {
	testCase := loadcase(runYamlPath)
	wfs, err := schema.ParseWorkflowSource([]byte(testCase))
	assert.Nil(t, err)

	extra := GetExtra()
	wf, err := NewWorkflow(wfs, "", "", nil, extra, mockCbs)
	assert.Nil(t, err)

	runtimeView := schema.RuntimeView{
		"data_preprocess": schema.JobView{
			JobID:  "data_preprocess",
			Status: schema.StatusJobSucceeded,
		},
		"main": {
			JobID:  "data_preprocess",
			Status: schema.StatusJobRunning,
		},
		"validate": {
			JobID: "",
		},
	}

	err = wf.SetWorkflowRuntime(runtimeView)
	assert.Nil(t, err)
	assert.Equal(t, true, wf.runtime.entrypoints["data_preprocess"].done)
	assert.Equal(t, true, wf.runtime.entrypoints["data_preprocess"].submitted)
	assert.Equal(t, false, wf.runtime.entrypoints["main"].done)
	assert.Equal(t, true, wf.runtime.entrypoints["main"].submitted)
	assert.Equal(t, false, wf.runtime.entrypoints["validate"].done)
	assert.Equal(t, false, wf.runtime.entrypoints["validate"].submitted)
}

func TestRestartWorkflow_from1completed(t *testing.T) {
	db_fake.InitFakeDB()
	testCase := loadcase(runYamlPath)
	wfs, err := schema.ParseWorkflowSource([]byte(testCase))
	assert.Nil(t, err)

	extra := GetExtra()
	wf, err := NewWorkflow(wfs, "", "", nil, extra, mockCbs)
	assert.Nil(t, err)

	runtimeView := schema.RuntimeView{
		"data_preprocess": schema.JobView{
			JobID:  "data_preprocess",
			Status: schema.StatusJobSucceeded,
		},
		"main": {
			JobID: "",
		},
		"validate": {
			JobID: "",
		},
	}
	err = wf.SetWorkflowRuntime(runtimeView)
	assert.Nil(t, err)
<<<<<<< HEAD
	assert.Equal(t, true, wf.runtime.entrypoints["data_preprocess"].done)
	assert.Equal(t, true, wf.runtime.entrypoints["data_preprocess"].submitted)
	assert.Equal(t, false, wf.runtime.entrypoints["main"].done)
	assert.Equal(t, false, wf.runtime.entrypoints["main"].submitted)
	assert.Equal(t, false, wf.runtime.entrypoints["validate"].done)
	assert.Equal(t, false, wf.runtime.entrypoints["validate"].submitted)
}

const (
	runYamlPath string = "./testcase/run.step.yaml"
)

const (
	runWrongParam string = "name: myproject\n\ndocker_env: images/training.tgz\n\nentry_points:\n\n  data_preprocess:\n    parameters:\n      data_path: \"./LINK/mybos_dir/data\"\n      process_data_file: \"./data/pre\"\n    command: \"python data_preprocess.py --input {{data_path}} --output {{process_data_file}}\"\n    env:\n      PF_JOB_QUEUE: CPU-32G\n      PF_JOB_PRIORITY: high\n\n  main:\n    deps: data_preprocess\n    parameters:\n      data_file: \"{{ data_preprocess.xxxinvalid }}\"\n      regularization:  0.1\n      model: \"./data/model\"\n    command: \"python train.py -r {{regularization}} -d {{data_file}} --output {{model}}\"\n    env:\n      PF_JOB_QUEUE: v100-16G\n      PF_JOB_PRIORITY: high\n      PF_JOB_FLAVOUR: v100-10\n      PF_PS_NUM: 1\n      PF_WORKER_NUM: 4\nparallelism: 5"
	runCircle     string = "name: myproject\n\ndocker_env: images/training.tgz\n\n\nentry_points:\n\n  data_preprocess:\n    deps: main\n    parameters:\n      data_path: {type: path, default: ./LINK/mybos_dir/data}\n      process_data_file: \"./data/pre\"\n    command: \"python data_preprocess.py --input {{data_path}} --output {{process_data_file}}\"\n    env:\n      PF_JOB_QUEUE: CPU-32G\n      PF_JOB_PRIORITY: high\n\n  main:\n    deps: data_preprocess\n    parameters:\n      data_file: \"{{ data_preprocess.process_data_file }}\"\n      regularization: {type: float, default: 0.1}\n      model: \"./data/model\"\n    command: \"python train.py -r {{regularization}} -d {{data_file}} --output {{model}}\"\n    env:\n      PF_JOB_QUEUE: v100-16G\n      PF_JOB_PRIORITY: high\n      PF_JOB_FLAVOUR: v100-10\n      PF_PS_NUM: 1\n      PF_WORKER_NUM: 4"
)
=======
	assert.Equal(t, true, wf.runtime.steps["data_preprocess"].done)
	assert.Equal(t, true, wf.runtime.steps["data_preprocess"].submitted)
	assert.Equal(t, false, wf.runtime.steps["main"].done)
	assert.Equal(t, false, wf.runtime.steps["main"].submitted)
	assert.Equal(t, false, wf.runtime.steps["validate"].done)
	assert.Equal(t, false, wf.runtime.steps["validate"].submitted)
}
>>>>>>> 9127dc33
<|MERGE_RESOLUTION|>--- conflicted
+++ resolved
@@ -176,7 +176,7 @@
 	// 先是mock data_preprocess节点返回true
 	// 再设置所有节点done = true
 	// 保证data_preprocess能够成功结束，然后runtime再寻找下一个能运行的节点时，能够跳过后面的节点
-	patches := gomonkey.ApplyMethod(reflect.TypeOf(wf.runtime.steps["data_preprocess"].job), "Succeeded", func(_ *PaddleFlowJob) bool {
+	patches := gomonkey.ApplyMethod(reflect.TypeOf(wf.runtime.entrypoints["data_preprocess"].job), "Succeeded", func(_ *PaddleFlowJob) bool {
 		return true
 	})
 	defer patches.Reset()
@@ -206,19 +206,19 @@
 	wf, err := NewWorkflow(wfs, "", "", nil, extra, mockCbs)
 	assert.Nil(t, err)
 
-	patch1 := gomonkey.ApplyMethod(reflect.TypeOf(wf.runtime.steps["data_preprocess"].job), "Started", func(_ *PaddleFlowJob) bool {
+	patch1 := gomonkey.ApplyMethod(reflect.TypeOf(wf.runtime.entrypoints["data_preprocess"].job), "Started", func(_ *PaddleFlowJob) bool {
 		return true
 	})
-	patch2 := gomonkey.ApplyMethod(reflect.TypeOf(wf.runtime.steps["data_preprocess"].job), "NotEnded", func(_ *PaddleFlowJob) bool {
+	patch2 := gomonkey.ApplyMethod(reflect.TypeOf(wf.runtime.entrypoints["data_preprocess"].job), "NotEnded", func(_ *PaddleFlowJob) bool {
 		return false
 	})
-	patch3 := gomonkey.ApplyMethod(reflect.TypeOf(wf.runtime.steps["data_preprocess"].job), "Failed", func(_ *PaddleFlowJob) bool {
+	patch3 := gomonkey.ApplyMethod(reflect.TypeOf(wf.runtime.entrypoints["data_preprocess"].job), "Failed", func(_ *PaddleFlowJob) bool {
 		return true
 	})
-	patch4 := gomonkey.ApplyMethod(reflect.TypeOf(wf.runtime.steps["data_preprocess"].job), "Succeeded", func(_ *PaddleFlowJob) bool {
+	patch4 := gomonkey.ApplyMethod(reflect.TypeOf(wf.runtime.entrypoints["data_preprocess"].job), "Succeeded", func(_ *PaddleFlowJob) bool {
 		return false
 	})
-	patch5 := gomonkey.ApplyMethod(reflect.TypeOf(wf.runtime.steps["data_preprocess"].job), "Skipped", func(_ *PaddleFlowJob) bool {
+	patch5 := gomonkey.ApplyMethod(reflect.TypeOf(wf.runtime.entrypoints["data_preprocess"].job), "Skipped", func(_ *PaddleFlowJob) bool {
 		return false
 	})
 	defer patch1.Reset()
@@ -248,23 +248,23 @@
 	wf, err := NewWorkflow(wfs, "", "", nil, extra, mockCbs)
 	assert.Nil(t, err)
 
-	patch1 := gomonkey.ApplyMethod(reflect.TypeOf(wf.runtime.steps["data_preprocess"].job), "Succeeded", func(_ *PaddleFlowJob) bool {
+	patch1 := gomonkey.ApplyMethod(reflect.TypeOf(wf.runtime.entrypoints["data_preprocess"].job), "Succeeded", func(_ *PaddleFlowJob) bool {
 		return true
 	})
 	defer patch1.Reset()
 
-	patch2 := gomonkey.ApplyMethod(reflect.TypeOf(wf.runtime.steps["main"].job), "Succeeded", func(_ *PaddleFlowJob) bool {
+	patch2 := gomonkey.ApplyMethod(reflect.TypeOf(wf.runtime.entrypoints["main"].job), "Succeeded", func(_ *PaddleFlowJob) bool {
 		return true
 	})
 	defer patch2.Reset()
 
-	patch3 := gomonkey.ApplyMethod(reflect.TypeOf(wf.runtime.steps["validate"].job), "Succeeded", func(_ *PaddleFlowJob) bool {
+	patch3 := gomonkey.ApplyMethod(reflect.TypeOf(wf.runtime.entrypoints["validate"].job), "Succeeded", func(_ *PaddleFlowJob) bool {
 		return false
 	})
-	patch4 := gomonkey.ApplyMethod(reflect.TypeOf(wf.runtime.steps["validate"].job), "Failed", func(_ *PaddleFlowJob) bool {
+	patch4 := gomonkey.ApplyMethod(reflect.TypeOf(wf.runtime.entrypoints["validate"].job), "Failed", func(_ *PaddleFlowJob) bool {
 		return false
 	})
-	patch5 := gomonkey.ApplyMethod(reflect.TypeOf(wf.runtime.steps["validate"].job), "Terminated", func(_ *PaddleFlowJob) bool {
+	patch5 := gomonkey.ApplyMethod(reflect.TypeOf(wf.runtime.entrypoints["validate"].job), "Terminated", func(_ *PaddleFlowJob) bool {
 		return true
 	})
 	defer patch3.Reset()
@@ -272,18 +272,10 @@
 	defer patch5.Reset()
 
 	time.Sleep(time.Millisecond * 10)
-<<<<<<< HEAD
+
 	wf.runtime.entrypoints["data_preprocess"].done = true
-	wf.runtime.entrypoints["data_preprocess"].job = mockJob
 	wf.runtime.entrypoints["main"].done = true
-	wf.runtime.entrypoints["main"].job = mockJob
 	wf.runtime.entrypoints["validate"].done = true
-	wf.runtime.entrypoints["validate"].job = mockJobTerminated
-=======
-	wf.runtime.steps["data_preprocess"].done = true
-	wf.runtime.steps["main"].done = true
-	wf.runtime.steps["validate"].done = true
->>>>>>> 9127dc33
 
 	go wf.Start()
 	time.Sleep(time.Millisecond * 10)
@@ -794,29 +786,10 @@
 	}
 	err = wf.SetWorkflowRuntime(runtimeView)
 	assert.Nil(t, err)
-<<<<<<< HEAD
 	assert.Equal(t, true, wf.runtime.entrypoints["data_preprocess"].done)
 	assert.Equal(t, true, wf.runtime.entrypoints["data_preprocess"].submitted)
 	assert.Equal(t, false, wf.runtime.entrypoints["main"].done)
 	assert.Equal(t, false, wf.runtime.entrypoints["main"].submitted)
 	assert.Equal(t, false, wf.runtime.entrypoints["validate"].done)
 	assert.Equal(t, false, wf.runtime.entrypoints["validate"].submitted)
-}
-
-const (
-	runYamlPath string = "./testcase/run.step.yaml"
-)
-
-const (
-	runWrongParam string = "name: myproject\n\ndocker_env: images/training.tgz\n\nentry_points:\n\n  data_preprocess:\n    parameters:\n      data_path: \"./LINK/mybos_dir/data\"\n      process_data_file: \"./data/pre\"\n    command: \"python data_preprocess.py --input {{data_path}} --output {{process_data_file}}\"\n    env:\n      PF_JOB_QUEUE: CPU-32G\n      PF_JOB_PRIORITY: high\n\n  main:\n    deps: data_preprocess\n    parameters:\n      data_file: \"{{ data_preprocess.xxxinvalid }}\"\n      regularization:  0.1\n      model: \"./data/model\"\n    command: \"python train.py -r {{regularization}} -d {{data_file}} --output {{model}}\"\n    env:\n      PF_JOB_QUEUE: v100-16G\n      PF_JOB_PRIORITY: high\n      PF_JOB_FLAVOUR: v100-10\n      PF_PS_NUM: 1\n      PF_WORKER_NUM: 4\nparallelism: 5"
-	runCircle     string = "name: myproject\n\ndocker_env: images/training.tgz\n\n\nentry_points:\n\n  data_preprocess:\n    deps: main\n    parameters:\n      data_path: {type: path, default: ./LINK/mybos_dir/data}\n      process_data_file: \"./data/pre\"\n    command: \"python data_preprocess.py --input {{data_path}} --output {{process_data_file}}\"\n    env:\n      PF_JOB_QUEUE: CPU-32G\n      PF_JOB_PRIORITY: high\n\n  main:\n    deps: data_preprocess\n    parameters:\n      data_file: \"{{ data_preprocess.process_data_file }}\"\n      regularization: {type: float, default: 0.1}\n      model: \"./data/model\"\n    command: \"python train.py -r {{regularization}} -d {{data_file}} --output {{model}}\"\n    env:\n      PF_JOB_QUEUE: v100-16G\n      PF_JOB_PRIORITY: high\n      PF_JOB_FLAVOUR: v100-10\n      PF_PS_NUM: 1\n      PF_WORKER_NUM: 4"
-)
-=======
-	assert.Equal(t, true, wf.runtime.steps["data_preprocess"].done)
-	assert.Equal(t, true, wf.runtime.steps["data_preprocess"].submitted)
-	assert.Equal(t, false, wf.runtime.steps["main"].done)
-	assert.Equal(t, false, wf.runtime.steps["main"].submitted)
-	assert.Equal(t, false, wf.runtime.steps["validate"].done)
-	assert.Equal(t, false, wf.runtime.steps["validate"].submitted)
-}
->>>>>>> 9127dc33
+}