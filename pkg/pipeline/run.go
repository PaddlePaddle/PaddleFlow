/*
Copyright (c) 2021 PaddlePaddle Authors. All Rights Reserve.

Licensed under the Apache License, Version 2.0 (the "License");
you may not use this file except in compliance with the License.
You may obtain a copy of the License at

    http://www.apache.org/licenses/LICENSE-2.0

Unless required by applicable law or agreed to in writing, software
distributed under the License is distributed on an "AS IS" BASIS,
WITHOUT WARRANTIES OR CONDITIONS OF ANY KIND, either express or implied.
See the License for the specific language governing permissions and
limitations under the License.
*/

package pipeline

import (
	"context"
	"fmt"
	"strings"
	"sync"

	"paddleflow/pkg/apiserver/common"
	"paddleflow/pkg/common/schema"
	. "paddleflow/pkg/pipeline/common"
)

type StatusToSteps struct {
	SucceededSteps  map[string]*Step
	FailedSteps     map[string]*Step
	TerminatedSteps map[string]*Step
	CanelledSteps   map[string]*Step
	SkippedSteps    map[string]*Step

	// runtime 已经向 step的 ready channel 发送了数据, 同时 Step 尚未处于终态
	SubmittedSteps map[string]*Step

	// runtime 还未向 step 的 ready channel 发送数据， 同时 Step 也未处于终态
<<<<<<< HEAD
	PengdingSteps map[string]*Step
=======
	UnsubmittedSteps map[string]*Step
>>>>>>> 5cc9979c
}

func NewStatusToSteps() StatusToSteps {
	return StatusToSteps{
<<<<<<< HEAD
		SucceededSteps:  map[string]*Step{},
		FailedSteps:     map[string]*Step{},
		TerminatedSteps: map[string]*Step{},
		CanelledSteps:   map[string]*Step{},
		SkippedSteps:    map[string]*Step{},
		SubmittedSteps:  map[string]*Step{},
		PengdingSteps:   map[string]*Step{},
=======
		SucceededSteps:   map[string]*Step{},
		FailedSteps:      map[string]*Step{},
		TerminatedSteps:  map[string]*Step{},
		CanelledSteps:    map[string]*Step{},
		SkippedSteps:     map[string]*Step{},
		SubmittedSteps:   map[string]*Step{},
		UnsubmittedSteps: map[string]*Step{},
>>>>>>> 5cc9979c
	}
}

// 统计已经处于终态的 Step
<<<<<<< HEAD
func (sts *StatusToSteps) statFinshedSteps() int {
=======
func (sts *StatusToSteps) countFinshedSteps() int {
>>>>>>> 5cc9979c
	return len(sts.SucceededSteps) + len(sts.FailedSteps) + len(sts.TerminatedSteps) + len(sts.CanelledSteps) + len(sts.SkippedSteps)
}

// 工作流运行时
type WorkflowRuntime struct {
<<<<<<< HEAD
	wf               *Workflow
	ctx              context.Context
	ctxCancel        context.CancelFunc
	entryPoints      map[string]*Step
	postProcess      map[string]*Step
	event            chan WorkflowEvent // 用来从 job 传递事件
	concurrentJobs   chan struct{}
	concurrentJobsMx sync.Mutex
	status           string
	runtimeView      schema.RuntimeView
	postProcessView  schema.PostProcessView
=======
	wf                   *Workflow
	entryPointsCtx       context.Context
	entryPointsctxCancel context.CancelFunc
	postProcessPointsCtx context.Context
	postProcessctxCancel context.CancelFunc
	entryPoints          map[string]*Step
	postProcess          map[string]*Step
	event                chan WorkflowEvent // 用来从 job 传递事件
	concurrentJobs       chan struct{}
	concurrentJobsMx     sync.Mutex
	status               string
	runtimeView          schema.RuntimeView
	postProcessView      schema.PostProcessView
>>>>>>> 5cc9979c
}

// TODO: 将创建 Step 的逻辑迁移至此处，以合理的设置 step 的ctx，和 nodeType 等属性
func NewWorkflowRuntime(wf *Workflow, parallelism int) *WorkflowRuntime {
	entryCtx, entryCtxCancel := context.WithCancel(context.Background())
	postCtx, postCtxCancel := context.WithCancel(context.Background())

	wfr := &WorkflowRuntime{
<<<<<<< HEAD
		wf:              wf,
		ctx:             ctx,
		ctxCancel:       ctxCancel,
		entryPoints:     map[string]*Step{},
		postProcess:     map[string]*Step{},
		event:           make(chan WorkflowEvent, parallelism),
		concurrentJobs:  make(chan struct{}, parallelism),
		runtimeView:     schema.RuntimeView{},
		postProcessView: schema.PostProcessView{},
=======
		wf:                   wf,
		entryPointsCtx:       entryCtx,
		entryPointsctxCancel: entryCtxCancel,
		postProcessPointsCtx: postCtx,
		postProcessctxCancel: postCtxCancel,
		entryPoints:          map[string]*Step{},
		postProcess:          map[string]*Step{},
		event:                make(chan WorkflowEvent, parallelism),
		concurrentJobs:       make(chan struct{}, parallelism),
		runtimeView:          schema.RuntimeView{},
		postProcessView:      schema.PostProcessView{},
>>>>>>> 5cc9979c
	}
	return wfr
}

// 运行
func (wfr *WorkflowRuntime) Start() error {
	wfr.status = common.StatusRunRunning

<<<<<<< HEAD
	wfr.triggerSteps(wfr.entryPoints, NodeTypeEntrypoint)
=======
	wfr.triggerSteps(wfr.entryPoints)
>>>>>>> 5cc9979c

	go wfr.Listen()
	return nil
}

// 触发step运行
<<<<<<< HEAD
func (wfr *WorkflowRuntime) triggerSteps(steps map[string]*Step, nodeType NodeType) error {
	for st_name, st := range steps {
		st.nodeType = nodeType
=======
func (wfr *WorkflowRuntime) triggerSteps(steps map[string]*Step) error {
	for st_name, st := range steps {
>>>>>>> 5cc9979c

		if st.done {
			wfr.wf.log().Debugf("Skip step: %s", st_name)
			continue
		}

		if !st.executed {
			wfr.wf.log().Debugf("Start Execute step: %s", st_name)
			go st.Execute()
		}

		if wfr.isDepsReady(st, steps) && !st.submitted {
			wfr.wf.log().Debugf("Step %s has ready to start job", st_name)
			st.update(st.done, true, st.job)
			st.ready <- true
		}
	}
	return nil
}

// restartSteps
// 不能直接复用 triggerSteps 的原因是，重启时需要考虑step 已经 submitted，但是对应的job 还没有运行结束的情况，需要给这些步骤优先占到卡槽
<<<<<<< HEAD
func (wfr *WorkflowRuntime) restartSteps(steps map[string]*Step, nodeType NodeType) error {
	for _, step := range steps {
		step.nodeType = nodeType
=======
func (wfr *WorkflowRuntime) restartSteps(steps map[string]*Step) error {
	for _, step := range steps {
>>>>>>> 5cc9979c
		if step.done {
			continue
		} else {
			go step.Execute()
		}
	}

	// 如果在服务异常过程中，刚好 step 中的任务已经完成，而新的任务还没有开始，此时会导致调度逻辑永远不会 watch 到新的 event
	// 不在上面直接判断 step.depsReady 的原因：wfr.steps 是 map，遍历顺序无法确定，必须保证已提交的任务先占到槽位，才能保证并发数控制正确
	for stepName, step := range steps {
<<<<<<< HEAD
		step.nodeType = nodeType
=======
>>>>>>> 5cc9979c
		if step.done || step.submitted {
			continue
		}
		if wfr.isDepsReady(step, steps) {
			wfr.wf.log().Debugf("Step %s has ready to start run", stepName)
			step.update(step.done, true, step.job)
			step.ready <- true
		}
	}

	return nil
}

// Restart 从 DB 中恢复重启
func (wfr *WorkflowRuntime) Restart() error {
	wfr.status = common.StatusRunRunning

<<<<<<< HEAD
	statusToEntrySteps := wfr.statStepStatus(wfr.entryPoints)
	statusToPostSteps := wfr.statStepStatus(wfr.postProcess)
=======
	statusToEntrySteps := wfr.countStepStatus(wfr.entryPoints)
	statusToPostSteps := wfr.countStepStatus(wfr.postProcess)
>>>>>>> 5cc9979c

	// 1. 如果 entryPoints 中的有节点尚未处于终态，则需要处理 entryPoints 中的节点，此时 PostProcess 中的节点会在 processEvent 中进行调度
	// 2. 如果 entryPoints 中所有节点都处于终态，且 PostProcess 中有节点未处于终态，此时直接 处理 PostProcess 中的 节点
	// 3. 如果 entryPoints 和 PostProcess 所有节点均处于终态，则直接更新 run 的状态即可, 并调用回调函数，传给 Server 入库
	// PS：第3种发生的概率很少，用于兜底
<<<<<<< HEAD
	if statusToEntrySteps.statFinshedSteps() != len(wfr.entryPoints) {
		wfr.restartSteps(wfr.entryPoints, NodeTypeEntrypoint)
	} else if statusToPostSteps.statFinshedSteps() != len(wfr.postProcess) {
		wfr.restartSteps(wfr.postProcess, NodeTypePostProcess)
=======
	if statusToEntrySteps.countFinshedSteps() != len(wfr.entryPoints) {
		wfr.restartSteps(wfr.entryPoints)
	} else if statusToPostSteps.countFinshedSteps() != len(wfr.postProcess) {
		wfr.restartSteps(wfr.postProcess)
>>>>>>> 5cc9979c
	} else {
		wfr.updateStatus(statusToEntrySteps, statusToPostSteps)

		message := "run has been finished"
		wfEvent := NewWorkflowEvent(WfEventRunUpdate, message, nil)
		wfr.callback(*wfEvent)
	}

	go wfr.Listen()

	return nil
}

// Stop 停止 Workflow
// do not call ctx_cancel(), which will be called when all steps has terminated eventually.
<<<<<<< HEAD
// 注意: stop 时暂时不会stop PostProcess 中的节点
func (wfr *WorkflowRuntime) Stop() error {
=======
// 这里不通过 cancel channel 去取消 Step 的原因是防止有多个地方向通过一个 channel 传递东西，防止runtime hang 住
func (wfr *WorkflowRuntime) Stop(force bool) error {
>>>>>>> 5cc9979c
	if wfr.IsCompleted() {
		wfr.wf.log().Debugf("workflow has finished.")
		return nil
	}

	wfr.entryPointsctxCancel()

	if force {
		wfr.postProcessctxCancel()
	}

	wfr.status = common.StatusRunTerminating

	return nil
}

func (wfr *WorkflowRuntime) Status() string {
	return wfr.status
}

func (wfr *WorkflowRuntime) Listen() {
	for {
		select {
		case event := <-wfr.event:
			if err := wfr.processEvent(event); err != nil {
				// how to read event?
				wfr.wf.log().Debugf("process event failed %s", err.Error())
			}
			if wfr.IsCompleted() {
				return
			}
		}
	}
}

// 增加多个并行Job
func (wfr *WorkflowRuntime) IncConcurrentJobs(slots int) {
	wfr.concurrentJobsMx.Lock()
	for i := 0; i < slots; i++ {
		wfr.concurrentJobs <- struct{}{}
		wfr.wf.log().Debugf("Increased concurrent jobs")
	}
	wfr.concurrentJobsMx.Unlock()
}

// 减少多个并行Job
func (wfr *WorkflowRuntime) DecConcurrentJobs(slots int) {
	for i := 0; i < slots; i++ {
		<-wfr.concurrentJobs
		wfr.wf.log().Debugf("Decreased concurrent jobs")
	}
}

func (wfr *WorkflowRuntime) IsCompleted() bool {
	return wfr.status == common.StatusRunSucceeded ||
		wfr.status == common.StatusRunFailed ||
		wfr.status == common.StatusRunTerminated
}

// 触发 post_process 中的步骤
func (wfr *WorkflowRuntime) triggerPostPorcess() error {
<<<<<<< HEAD
	for _, step := range wfr.postProcess {
		// postProcess 中的节点不支持 cache 操作
		step.info.Cache.Enable = false
	}
	return wfr.triggerSteps(wfr.postProcess, NodeTypePostProcess)
=======
	return wfr.triggerSteps(wfr.postProcess)
>>>>>>> 5cc9979c
}

// processEvent 处理 job 推送到 run 的事件
// 对于异常处理的情况
// 1. 提交失败，job id\status 都为空，视为 job 失败，更新 run message 字段
// 2. watch 失败，状态不更新，更新 run message 字段；等 job 恢复服务之后，job watch 恢复，run 自动恢复调度
// 3. stop 失败，状态不更新，run message 字段；需要用户根据提示再次调用 stop
// 4. 如果有 job 的状态异常，将会走 FailureOptions 的处理逻辑
func (wfr *WorkflowRuntime) processEvent(event WorkflowEvent) error {
	if wfr.IsCompleted() {
		wfr.wf.log().Debugf("workflow has completed. skip event")
		return nil
	}
	wfr.wf.log().Infof("process event: [%+v]", event)

	// 判断是节点处于异常状态： Failed 和 Terminated，是的话， 则开始执行 FailureOptions 相关的逻辑
	// 当前有 WfEventJobSubmitErr 和 WfEventJobUpdate 会两种类型的 event 中可能会包含的 Failed 或者 Terminated 状态
	// TODO: 考虑处理 PostProcess 中节点的情况, 还有需要考虑并发性
	if event.isJobSubmitErr() || event.isJobUpdate() {
		status, ok := event.Extra["status"]
		if ok {
			jobStatus := status.(schema.JobStatus)
<<<<<<< HEAD
			jobFaield := jobStatus == schema.StatusJobFailed
			jobUnexpectedTerinated := jobStatus == schema.StatusJobTerminated && wfr.status != common.StatusRunTerminating

			if jobFaield || jobUnexpectedTerinated {
=======
			jobFailed := jobStatus == schema.StatusJobFailed
			jobUnexpectedTerminated := jobStatus == schema.StatusJobTerminated && wfr.status != common.StatusRunTerminating

			if jobFailed || jobUnexpectedTerminated {
>>>>>>> 5cc9979c
				wfr.ProcessFailureOptions(event)
			}
		}
	}

	// 1. 如果有entryPoints 中的 step 处于 pending 状态，则尝试触发 step
	// 2. 如果 entryPoints 中所有 steps 都处于 终态，但是有 postProcess 处于 Pending 状态，则触发 PostProcesss 中的 steps
	// 3. 如果 entryPoints 和 postProcess 中所有的 steps 均处于终态，则会更新 Run 的状态
<<<<<<< HEAD
	statusToEntrySteps := wfr.statStepStatus(wfr.entryPoints)
	statusToPostSteps := wfr.statStepStatus(wfr.postProcess)

	if len(statusToEntrySteps.PengdingSteps) != 0 {
		wfr.triggerSteps(wfr.entryPoints, NodeTypeEntrypoint)
	} else if statusToEntrySteps.statFinshedSteps() == len(wfr.entryPoints) && len(statusToPostSteps.PengdingSteps) != 0 {
		wfr.triggerPostPorcess()
	} else if statusToEntrySteps.statFinshedSteps() == len(wfr.entryPoints) && statusToPostSteps.statFinshedSteps() == len(wfr.postProcess) {
=======
	statusToEntrySteps := wfr.countStepStatus(wfr.entryPoints)
	statusToPostSteps := wfr.countStepStatus(wfr.postProcess)

	if len(statusToEntrySteps.UnsubmittedSteps) != 0 {
		wfr.triggerSteps(wfr.entryPoints)
	} else if statusToEntrySteps.countFinshedSteps() == len(wfr.entryPoints) && len(statusToPostSteps.UnsubmittedSteps) != 0 {
		wfr.triggerPostPorcess()
	} else if statusToEntrySteps.countFinshedSteps() == len(wfr.entryPoints) && statusToPostSteps.countFinshedSteps() == len(wfr.postProcess) {
>>>>>>> 5cc9979c
		wfr.updateStatus(statusToEntrySteps, statusToPostSteps)
	}

	wfr.callback(event)

	return nil
}

<<<<<<< HEAD
func (wfr *WorkflowRuntime) statStepStatus(steps map[string]*Step) StatusToSteps {
=======
func (wfr *WorkflowRuntime) countStepStatus(steps map[string]*Step) StatusToSteps {
>>>>>>> 5cc9979c
	status := NewStatusToSteps()
	for st_name, st := range steps {
		switch st.job.(*PaddleFlowJob).Status {
		case schema.StatusJobSucceeded:
			status.SucceededSteps[st_name] = st
		case schema.StatusJobFailed:
			status.FailedSteps[st_name] = st
		case schema.StatusJobTerminated:
			status.TerminatedSteps[st_name] = st
		case schema.StatusJobCancelled:
			status.CanelledSteps[st_name] = st
		case schema.StatusJobSkipped:
			status.SkippedSteps[st_name] = st
		default:
			if st.submitted {
				status.SubmittedSteps[st_name] = st
			} else {
<<<<<<< HEAD
				status.PengdingSteps[st_name] = st
=======
				status.UnsubmittedSteps[st_name] = st
>>>>>>> 5cc9979c
			}
		}
	}
	return status
}

func (wfr *WorkflowRuntime) updateStatus(entryPointsStatus, postProcessStatus StatusToSteps) {
	// 只有所有step运行结束后会，才更新run为终止状态
	// 有failed step，run 状态为failed
	// terminated step，run 状态为terminated
	// 其余情况都为succeeded，因为：
	// - 有step为 cancelled 状态，那就肯定有有step为terminated
	// - 另外skipped 状态的节点也视作运行成功（目前运行所有step都skip，此时run也是为succeeded）
	if len(entryPointsStatus.FailedSteps)+len(postProcessStatus.FailedSteps) != 0 {
		wfr.status = common.StatusRunFailed
	} else if len(entryPointsStatus.TerminatedSteps)+len(postProcessStatus.TerminatedSteps) != 0 {
		if wfr.status == common.StatusRunTerminating {
			wfr.status = common.StatusRunTerminated
		} else {
			wfr.status = common.StatusRunFailed
		}
	} else {
		wfr.status = common.StatusRunSucceeded
	}

	wfr.wf.log().Debugf("workflow %s finished", wfr.wf.Name)
	return
}

func (wfr *WorkflowRuntime) getDirectDownstreamStep(upstreamStep *Step) (steps map[*Step]string) {
	// 因为golang 没有 set，所以使用 map 模拟一个 set，steps 的value 并没有实际意义
<<<<<<< HEAD
=======
	steps = map[*Step]string{}
>>>>>>> 5cc9979c
	for _, step := range wfr.entryPoints {
		deps := strings.Split(step.info.Deps, ",")
		for _, ds := range deps {
			ds = strings.Trim(ds, " ")
			if ds == upstreamStep.name {
				steps[step] = step.name
<<<<<<< HEAD
=======
				wfr.wf.log().Infof("step[%s] is the downstream of step[%s] ", step.name, upstreamStep.name)
>>>>>>> 5cc9979c
			}
		}
	}
	return steps
}

func (wfr *WorkflowRuntime) getAllDownstreamSteps(upstreamStep *Step) (steps map[*Step]string) {
<<<<<<< HEAD
	// 深度优先遍历或者广度优先遍历？
=======
	steps = map[*Step]string{}
>>>>>>> 5cc9979c
	toVisiteStep := wfr.getDirectDownstreamStep(upstreamStep)

	// 循环获取下游节点的下游下游节点，直至叶子节点
	for {
		downstreamSteps := map[*Step]string{}
		for step, _ := range toVisiteStep {
			downstreamStep := wfr.getDirectDownstreamStep(step)
			steps[step] = step.name

			for downStep, _ := range downstreamStep {
				// 判断 downStep 是否已经解析过其下游节点
				_, ok := steps[downStep]
				if !ok {
					downstreamSteps[downStep] = downStep.name
				}
			}
		}

		if len(downstreamSteps) == 0 {
			break
		} else {
			toVisiteStep = downstreamSteps
		}
	}
	return steps
}
<<<<<<< HEAD

func (wfr *WorkflowRuntime) ProcessFailureOptionsWithContinue(step *Step) {
	// 失败节点的所有下游节点都将会置为failed

	needCancelSteps := wfr.getAllDownstreamSteps(step)

	for needCancelStep, _ := range needCancelSteps {
		if !needCancelStep.done {
=======

func (wfr *WorkflowRuntime) ProcessFailureOptionsWithContinue(step *Step) {
	// 失败节点的所有下游节点都将会置为failed

	needCancelSteps := wfr.getAllDownstreamSteps(step)
	for needCancelStep, _ := range needCancelSteps {
		if !needCancelStep.done {
			wfr.wf.log().Infof("step[%s] would be cancelled, because it upstream step[%s] failed", needCancelStep.name, step.name)
>>>>>>> 5cc9979c
			needCancelStep.cancel <- true
		}
	}
}

func (wfr *WorkflowRuntime) ProcessFailureOptionsWithFailFast(step *Step) {
	// 1. 终止所有运行的 Job
	// 2. 将所有为调度的 Job 设置为 cancelled 状态
<<<<<<< HEAD
	wfr.ctxCancel()
=======
	wfr.entryPointsctxCancel()
>>>>>>> 5cc9979c
}

func (wfr *WorkflowRuntime) ProcessFailureOptions(event WorkflowEvent) {
	wfr.wf.log().Infof("begin to process failure options. trigger event is: %v", event)
	st, ok := event.Extra["step"]

	if !ok {
<<<<<<< HEAD
		wfr.wf.log().Errorf("cannot get the step info of envent for run[%s], begin to stop run: %v", wfr.wf.RunID, event)

		// 防止下游节点无法调度，导致 run 被 hang 住，终止所有任务
		wfr.ctxCancel()
	}

	step, ok := st.(*Step)
	if !ok {
		wfr.wf.log().Errorf("cannot get the step info of envent for run[%s], begin to stop run: %v", wfr.wf.RunID, event)

		// 防止下游节点无法调度，导致 run 被 hang 住，终止所有任务
		wfr.ctxCancel()
=======
		wfr.wf.log().Errorf("cannot get the step info of event for run[%s], begin to stop run: %v", wfr.wf.RunID, event)

		// 防止下游节点无法调度，导致 run 被 hang 住，终止所有任务
		wfr.entryPointsctxCancel()
	}

	step, ok := st.(*Step)
	if !ok {
		wfr.wf.log().Errorf("cannot get the step info of envent for run[%s], begin to stop run: %v", wfr.wf.RunID, event)

		// 防止下游节点无法调度，导致 run 被 hang 住，终止所有任务
		wfr.entryPointsctxCancel()
	}

	// FailureOptions 不处理 PostProcess 中的节点
	if step.nodeType == NodeTypePostProcess {
		return
	}

	// 策略的合法性由 workflow 保证
	if wfr.wf.Source.FailureOptions.Strategy == schema.FailureStrategyContinue {
		wfr.ProcessFailureOptionsWithContinue(step)
	} else {
		wfr.ProcessFailureOptionsWithFailFast(step)
>>>>>>> 5cc9979c
	}

	// FailureOptions 不处理 PostProcess 中的节点
	if step.nodeType == NodeTypePostProcess {
		return
	}

	wfr.wf.log().Infof("begin to process failure options. trigger event is: %v", event)
	// 策略的合法性由 workflow 保证
	if wfr.wf.Source.FailureOptions.Strategy == schema.FailureStrategyContinue {
		wfr.ProcessFailureOptionsWithContinue(step)
	} else {
		wfr.ProcessFailureOptionsWithFailFast(step)
	}
}

func (wfr *WorkflowRuntime) isDepsReady(step *Step, steps map[string]*Step) bool {
	depsReady := true
	deps := strings.Split(step.info.Deps, ",")
	for _, ds := range deps {
		ds = strings.Trim(ds, " ")
		if len(ds) <= 0 {
			continue
		}

		if !steps[ds].job.Succeeded() && !steps[ds].job.Skipped() {
			depsReady = false
		}
	}
	return depsReady
}

// update RuntimeView or PostProcessView
func (wfr *WorkflowRuntime) updateView(viewType ViewType) {
	var steps map[string]*Step
	if viewType == ViewTypeEntrypoint {
		steps = wfr.entryPoints
	} else if viewType == ViewTypePostProcess {
		steps = wfr.postProcess
	}

	for name, st := range steps {
		job := st.job.Job()
		jobView := schema.JobView{
			JobID:      job.Id,
			JobName:    job.Name,
			Command:    job.Command,
			Parameters: job.Parameters,
			Env:        job.Env,
			StartTime:  job.StartTime,
			EndTime:    job.EndTime,
			Status:     job.Status,
			Deps:       job.Deps,
			DockerEnv:  st.info.DockerEnv,
			Artifacts:  job.Artifacts,
			Cache:      st.info.Cache,
			JobMessage: job.Message,
			CacheRunID: st.CacheRunID,
		}
		if viewType == ViewTypeEntrypoint {
			wfr.runtimeView[name] = jobView
		} else if viewType == ViewTypePostProcess {
			wfr.postProcessView[name] = jobView
		}
	}
}

func (wfr *WorkflowRuntime) callback(event WorkflowEvent) {
	// 1. 更新 runtimeview
	wfr.updateView(ViewTypeEntrypoint)

	// 2. 更新 postProcessView
	wfr.updateView(ViewTypePostProcess)

	extra := map[string]interface{}{
		common.WfEventKeyRunID:       wfr.wf.RunID,
		common.WfEventKeyStatus:      wfr.status,
		common.WfEventKeyRuntime:     wfr.runtimeView,
		common.WfEventKeyPostProcess: wfr.postProcessView,
	}

	message := ""
	if event.isJobStopErr() && wfr.status == common.StatusRunTerminating {
		message = fmt.Sprintf("stop runfailed because of %s. please retry it.", event.Message)
	} else if event.isJobStopErr() {
		message = fmt.Sprintf("run has failed. but cannot stop related job because of %s.", event.Message)
	} else if event.isJobSubmitErr() {
		message = fmt.Sprintf("submit job in run error because of %s.", event.Message)
	} else if event.isJobWatchErr() {
		message = fmt.Sprintf("watch job in run error because of %s.", event.Message)
	}

	wfEvent := NewWorkflowEvent(WfEventRunUpdate, message, extra)
	for i := 0; i < 3; i++ {
		wfr.wf.log().Infof("callback event [%+v]", wfEvent)
		if success := wfr.wf.callbacks.UpdateRunCb(wfr.wf.RunID, wfEvent); success {
			break
		}
	}
	// todo: how to handle retry failed
}<|MERGE_RESOLUTION|>--- conflicted
+++ resolved
@@ -38,24 +38,11 @@
 	SubmittedSteps map[string]*Step
 
 	// runtime 还未向 step 的 ready channel 发送数据， 同时 Step 也未处于终态
-<<<<<<< HEAD
-	PengdingSteps map[string]*Step
-=======
 	UnsubmittedSteps map[string]*Step
->>>>>>> 5cc9979c
 }
 
 func NewStatusToSteps() StatusToSteps {
 	return StatusToSteps{
-<<<<<<< HEAD
-		SucceededSteps:  map[string]*Step{},
-		FailedSteps:     map[string]*Step{},
-		TerminatedSteps: map[string]*Step{},
-		CanelledSteps:   map[string]*Step{},
-		SkippedSteps:    map[string]*Step{},
-		SubmittedSteps:  map[string]*Step{},
-		PengdingSteps:   map[string]*Step{},
-=======
 		SucceededSteps:   map[string]*Step{},
 		FailedSteps:      map[string]*Step{},
 		TerminatedSteps:  map[string]*Step{},
@@ -63,34 +50,16 @@
 		SkippedSteps:     map[string]*Step{},
 		SubmittedSteps:   map[string]*Step{},
 		UnsubmittedSteps: map[string]*Step{},
->>>>>>> 5cc9979c
 	}
 }
 
 // 统计已经处于终态的 Step
-<<<<<<< HEAD
-func (sts *StatusToSteps) statFinshedSteps() int {
-=======
 func (sts *StatusToSteps) countFinshedSteps() int {
->>>>>>> 5cc9979c
 	return len(sts.SucceededSteps) + len(sts.FailedSteps) + len(sts.TerminatedSteps) + len(sts.CanelledSteps) + len(sts.SkippedSteps)
 }
 
 // 工作流运行时
 type WorkflowRuntime struct {
-<<<<<<< HEAD
-	wf               *Workflow
-	ctx              context.Context
-	ctxCancel        context.CancelFunc
-	entryPoints      map[string]*Step
-	postProcess      map[string]*Step
-	event            chan WorkflowEvent // 用来从 job 传递事件
-	concurrentJobs   chan struct{}
-	concurrentJobsMx sync.Mutex
-	status           string
-	runtimeView      schema.RuntimeView
-	postProcessView  schema.PostProcessView
-=======
 	wf                   *Workflow
 	entryPointsCtx       context.Context
 	entryPointsctxCancel context.CancelFunc
@@ -104,7 +73,6 @@
 	status               string
 	runtimeView          schema.RuntimeView
 	postProcessView      schema.PostProcessView
->>>>>>> 5cc9979c
 }
 
 // TODO: 将创建 Step 的逻辑迁移至此处，以合理的设置 step 的ctx，和 nodeType 等属性
@@ -113,17 +81,6 @@
 	postCtx, postCtxCancel := context.WithCancel(context.Background())
 
 	wfr := &WorkflowRuntime{
-<<<<<<< HEAD
-		wf:              wf,
-		ctx:             ctx,
-		ctxCancel:       ctxCancel,
-		entryPoints:     map[string]*Step{},
-		postProcess:     map[string]*Step{},
-		event:           make(chan WorkflowEvent, parallelism),
-		concurrentJobs:  make(chan struct{}, parallelism),
-		runtimeView:     schema.RuntimeView{},
-		postProcessView: schema.PostProcessView{},
-=======
 		wf:                   wf,
 		entryPointsCtx:       entryCtx,
 		entryPointsctxCancel: entryCtxCancel,
@@ -135,7 +92,6 @@
 		concurrentJobs:       make(chan struct{}, parallelism),
 		runtimeView:          schema.RuntimeView{},
 		postProcessView:      schema.PostProcessView{},
->>>>>>> 5cc9979c
 	}
 	return wfr
 }
@@ -144,25 +100,15 @@
 func (wfr *WorkflowRuntime) Start() error {
 	wfr.status = common.StatusRunRunning
 
-<<<<<<< HEAD
-	wfr.triggerSteps(wfr.entryPoints, NodeTypeEntrypoint)
-=======
 	wfr.triggerSteps(wfr.entryPoints)
->>>>>>> 5cc9979c
 
 	go wfr.Listen()
 	return nil
 }
 
 // 触发step运行
-<<<<<<< HEAD
-func (wfr *WorkflowRuntime) triggerSteps(steps map[string]*Step, nodeType NodeType) error {
-	for st_name, st := range steps {
-		st.nodeType = nodeType
-=======
 func (wfr *WorkflowRuntime) triggerSteps(steps map[string]*Step) error {
 	for st_name, st := range steps {
->>>>>>> 5cc9979c
 
 		if st.done {
 			wfr.wf.log().Debugf("Skip step: %s", st_name)
@@ -185,14 +131,8 @@
 
 // restartSteps
 // 不能直接复用 triggerSteps 的原因是，重启时需要考虑step 已经 submitted，但是对应的job 还没有运行结束的情况，需要给这些步骤优先占到卡槽
-<<<<<<< HEAD
-func (wfr *WorkflowRuntime) restartSteps(steps map[string]*Step, nodeType NodeType) error {
-	for _, step := range steps {
-		step.nodeType = nodeType
-=======
 func (wfr *WorkflowRuntime) restartSteps(steps map[string]*Step) error {
 	for _, step := range steps {
->>>>>>> 5cc9979c
 		if step.done {
 			continue
 		} else {
@@ -203,10 +143,6 @@
 	// 如果在服务异常过程中，刚好 step 中的任务已经完成，而新的任务还没有开始，此时会导致调度逻辑永远不会 watch 到新的 event
 	// 不在上面直接判断 step.depsReady 的原因：wfr.steps 是 map，遍历顺序无法确定，必须保证已提交的任务先占到槽位，才能保证并发数控制正确
 	for stepName, step := range steps {
-<<<<<<< HEAD
-		step.nodeType = nodeType
-=======
->>>>>>> 5cc9979c
 		if step.done || step.submitted {
 			continue
 		}
@@ -224,29 +160,17 @@
 func (wfr *WorkflowRuntime) Restart() error {
 	wfr.status = common.StatusRunRunning
 
-<<<<<<< HEAD
-	statusToEntrySteps := wfr.statStepStatus(wfr.entryPoints)
-	statusToPostSteps := wfr.statStepStatus(wfr.postProcess)
-=======
 	statusToEntrySteps := wfr.countStepStatus(wfr.entryPoints)
 	statusToPostSteps := wfr.countStepStatus(wfr.postProcess)
->>>>>>> 5cc9979c
 
 	// 1. 如果 entryPoints 中的有节点尚未处于终态，则需要处理 entryPoints 中的节点，此时 PostProcess 中的节点会在 processEvent 中进行调度
 	// 2. 如果 entryPoints 中所有节点都处于终态，且 PostProcess 中有节点未处于终态，此时直接 处理 PostProcess 中的 节点
 	// 3. 如果 entryPoints 和 PostProcess 所有节点均处于终态，则直接更新 run 的状态即可, 并调用回调函数，传给 Server 入库
 	// PS：第3种发生的概率很少，用于兜底
-<<<<<<< HEAD
-	if statusToEntrySteps.statFinshedSteps() != len(wfr.entryPoints) {
-		wfr.restartSteps(wfr.entryPoints, NodeTypeEntrypoint)
-	} else if statusToPostSteps.statFinshedSteps() != len(wfr.postProcess) {
-		wfr.restartSteps(wfr.postProcess, NodeTypePostProcess)
-=======
 	if statusToEntrySteps.countFinshedSteps() != len(wfr.entryPoints) {
 		wfr.restartSteps(wfr.entryPoints)
 	} else if statusToPostSteps.countFinshedSteps() != len(wfr.postProcess) {
 		wfr.restartSteps(wfr.postProcess)
->>>>>>> 5cc9979c
 	} else {
 		wfr.updateStatus(statusToEntrySteps, statusToPostSteps)
 
@@ -262,13 +186,8 @@
 
 // Stop 停止 Workflow
 // do not call ctx_cancel(), which will be called when all steps has terminated eventually.
-<<<<<<< HEAD
-// 注意: stop 时暂时不会stop PostProcess 中的节点
-func (wfr *WorkflowRuntime) Stop() error {
-=======
 // 这里不通过 cancel channel 去取消 Step 的原因是防止有多个地方向通过一个 channel 传递东西，防止runtime hang 住
 func (wfr *WorkflowRuntime) Stop(force bool) error {
->>>>>>> 5cc9979c
 	if wfr.IsCompleted() {
 		wfr.wf.log().Debugf("workflow has finished.")
 		return nil
@@ -330,15 +249,7 @@
 
 // 触发 post_process 中的步骤
 func (wfr *WorkflowRuntime) triggerPostPorcess() error {
-<<<<<<< HEAD
-	for _, step := range wfr.postProcess {
-		// postProcess 中的节点不支持 cache 操作
-		step.info.Cache.Enable = false
-	}
-	return wfr.triggerSteps(wfr.postProcess, NodeTypePostProcess)
-=======
 	return wfr.triggerSteps(wfr.postProcess)
->>>>>>> 5cc9979c
 }
 
 // processEvent 处理 job 推送到 run 的事件
@@ -361,17 +272,10 @@
 		status, ok := event.Extra["status"]
 		if ok {
 			jobStatus := status.(schema.JobStatus)
-<<<<<<< HEAD
-			jobFaield := jobStatus == schema.StatusJobFailed
-			jobUnexpectedTerinated := jobStatus == schema.StatusJobTerminated && wfr.status != common.StatusRunTerminating
-
-			if jobFaield || jobUnexpectedTerinated {
-=======
 			jobFailed := jobStatus == schema.StatusJobFailed
 			jobUnexpectedTerminated := jobStatus == schema.StatusJobTerminated && wfr.status != common.StatusRunTerminating
 
 			if jobFailed || jobUnexpectedTerminated {
->>>>>>> 5cc9979c
 				wfr.ProcessFailureOptions(event)
 			}
 		}
@@ -380,16 +284,6 @@
 	// 1. 如果有entryPoints 中的 step 处于 pending 状态，则尝试触发 step
 	// 2. 如果 entryPoints 中所有 steps 都处于 终态，但是有 postProcess 处于 Pending 状态，则触发 PostProcesss 中的 steps
 	// 3. 如果 entryPoints 和 postProcess 中所有的 steps 均处于终态，则会更新 Run 的状态
-<<<<<<< HEAD
-	statusToEntrySteps := wfr.statStepStatus(wfr.entryPoints)
-	statusToPostSteps := wfr.statStepStatus(wfr.postProcess)
-
-	if len(statusToEntrySteps.PengdingSteps) != 0 {
-		wfr.triggerSteps(wfr.entryPoints, NodeTypeEntrypoint)
-	} else if statusToEntrySteps.statFinshedSteps() == len(wfr.entryPoints) && len(statusToPostSteps.PengdingSteps) != 0 {
-		wfr.triggerPostPorcess()
-	} else if statusToEntrySteps.statFinshedSteps() == len(wfr.entryPoints) && statusToPostSteps.statFinshedSteps() == len(wfr.postProcess) {
-=======
 	statusToEntrySteps := wfr.countStepStatus(wfr.entryPoints)
 	statusToPostSteps := wfr.countStepStatus(wfr.postProcess)
 
@@ -398,7 +292,6 @@
 	} else if statusToEntrySteps.countFinshedSteps() == len(wfr.entryPoints) && len(statusToPostSteps.UnsubmittedSteps) != 0 {
 		wfr.triggerPostPorcess()
 	} else if statusToEntrySteps.countFinshedSteps() == len(wfr.entryPoints) && statusToPostSteps.countFinshedSteps() == len(wfr.postProcess) {
->>>>>>> 5cc9979c
 		wfr.updateStatus(statusToEntrySteps, statusToPostSteps)
 	}
 
@@ -407,11 +300,7 @@
 	return nil
 }
 
-<<<<<<< HEAD
-func (wfr *WorkflowRuntime) statStepStatus(steps map[string]*Step) StatusToSteps {
-=======
 func (wfr *WorkflowRuntime) countStepStatus(steps map[string]*Step) StatusToSteps {
->>>>>>> 5cc9979c
 	status := NewStatusToSteps()
 	for st_name, st := range steps {
 		switch st.job.(*PaddleFlowJob).Status {
@@ -429,11 +318,7 @@
 			if st.submitted {
 				status.SubmittedSteps[st_name] = st
 			} else {
-<<<<<<< HEAD
-				status.PengdingSteps[st_name] = st
-=======
 				status.UnsubmittedSteps[st_name] = st
->>>>>>> 5cc9979c
 			}
 		}
 	}
@@ -465,20 +350,14 @@
 
 func (wfr *WorkflowRuntime) getDirectDownstreamStep(upstreamStep *Step) (steps map[*Step]string) {
 	// 因为golang 没有 set，所以使用 map 模拟一个 set，steps 的value 并没有实际意义
-<<<<<<< HEAD
-=======
 	steps = map[*Step]string{}
->>>>>>> 5cc9979c
 	for _, step := range wfr.entryPoints {
 		deps := strings.Split(step.info.Deps, ",")
 		for _, ds := range deps {
 			ds = strings.Trim(ds, " ")
 			if ds == upstreamStep.name {
 				steps[step] = step.name
-<<<<<<< HEAD
-=======
 				wfr.wf.log().Infof("step[%s] is the downstream of step[%s] ", step.name, upstreamStep.name)
->>>>>>> 5cc9979c
 			}
 		}
 	}
@@ -486,11 +365,7 @@
 }
 
 func (wfr *WorkflowRuntime) getAllDownstreamSteps(upstreamStep *Step) (steps map[*Step]string) {
-<<<<<<< HEAD
-	// 深度优先遍历或者广度优先遍历？
-=======
 	steps = map[*Step]string{}
->>>>>>> 5cc9979c
 	toVisiteStep := wfr.getDirectDownstreamStep(upstreamStep)
 
 	// 循环获取下游节点的下游下游节点，直至叶子节点
@@ -517,16 +392,6 @@
 	}
 	return steps
 }
-<<<<<<< HEAD
-
-func (wfr *WorkflowRuntime) ProcessFailureOptionsWithContinue(step *Step) {
-	// 失败节点的所有下游节点都将会置为failed
-
-	needCancelSteps := wfr.getAllDownstreamSteps(step)
-
-	for needCancelStep, _ := range needCancelSteps {
-		if !needCancelStep.done {
-=======
 
 func (wfr *WorkflowRuntime) ProcessFailureOptionsWithContinue(step *Step) {
 	// 失败节点的所有下游节点都将会置为failed
@@ -535,7 +400,6 @@
 	for needCancelStep, _ := range needCancelSteps {
 		if !needCancelStep.done {
 			wfr.wf.log().Infof("step[%s] would be cancelled, because it upstream step[%s] failed", needCancelStep.name, step.name)
->>>>>>> 5cc9979c
 			needCancelStep.cancel <- true
 		}
 	}
@@ -544,11 +408,7 @@
 func (wfr *WorkflowRuntime) ProcessFailureOptionsWithFailFast(step *Step) {
 	// 1. 终止所有运行的 Job
 	// 2. 将所有为调度的 Job 设置为 cancelled 状态
-<<<<<<< HEAD
-	wfr.ctxCancel()
-=======
 	wfr.entryPointsctxCancel()
->>>>>>> 5cc9979c
 }
 
 func (wfr *WorkflowRuntime) ProcessFailureOptions(event WorkflowEvent) {
@@ -556,11 +416,10 @@
 	st, ok := event.Extra["step"]
 
 	if !ok {
-<<<<<<< HEAD
-		wfr.wf.log().Errorf("cannot get the step info of envent for run[%s], begin to stop run: %v", wfr.wf.RunID, event)
+		wfr.wf.log().Errorf("cannot get the step info of event for run[%s], begin to stop run: %v", wfr.wf.RunID, event)
 
 		// 防止下游节点无法调度，导致 run 被 hang 住，终止所有任务
-		wfr.ctxCancel()
+		wfr.entryPointsctxCancel()
 	}
 
 	step, ok := st.(*Step)
@@ -568,19 +427,6 @@
 		wfr.wf.log().Errorf("cannot get the step info of envent for run[%s], begin to stop run: %v", wfr.wf.RunID, event)
 
 		// 防止下游节点无法调度，导致 run 被 hang 住，终止所有任务
-		wfr.ctxCancel()
-=======
-		wfr.wf.log().Errorf("cannot get the step info of event for run[%s], begin to stop run: %v", wfr.wf.RunID, event)
-
-		// 防止下游节点无法调度，导致 run 被 hang 住，终止所有任务
-		wfr.entryPointsctxCancel()
-	}
-
-	step, ok := st.(*Step)
-	if !ok {
-		wfr.wf.log().Errorf("cannot get the step info of envent for run[%s], begin to stop run: %v", wfr.wf.RunID, event)
-
-		// 防止下游节点无法调度，导致 run 被 hang 住，终止所有任务
 		wfr.entryPointsctxCancel()
 	}
 
@@ -589,20 +435,6 @@
 		return
 	}
 
-	// 策略的合法性由 workflow 保证
-	if wfr.wf.Source.FailureOptions.Strategy == schema.FailureStrategyContinue {
-		wfr.ProcessFailureOptionsWithContinue(step)
-	} else {
-		wfr.ProcessFailureOptionsWithFailFast(step)
->>>>>>> 5cc9979c
-	}
-
-	// FailureOptions 不处理 PostProcess 中的节点
-	if step.nodeType == NodeTypePostProcess {
-		return
-	}
-
-	wfr.wf.log().Infof("begin to process failure options. trigger event is: %v", event)
 	// 策略的合法性由 workflow 保证
 	if wfr.wf.Source.FailureOptions.Strategy == schema.FailureStrategyContinue {
 		wfr.ProcessFailureOptionsWithContinue(step)
