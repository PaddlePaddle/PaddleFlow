--- conflicted
+++ resolved
@@ -465,10 +465,7 @@
 
 	if cacheFound {
 		jobView, err := srt.callbacks.GetJobCb(cacheJobID)
-<<<<<<< HEAD
 		srt.logger.Infof("the jobView for cache is: %v", jobView)
-=======
->>>>>>> 56a3ff72
 		if err != nil {
 			return false, err
 		}
