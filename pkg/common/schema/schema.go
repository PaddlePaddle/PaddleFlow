/*
Copyright (c) 2021 PaddlePaddle Authors. All Rights Reserve.

Licensed under the Apache License, Version 2.0 (the "License");
you may not use this file except in compliance with the License.
You may obtain a copy of the License at

    http://www.apache.org/licenses/LICENSE-2.0

Unless required by applicable law or agreed to in writing, software
distributed under the License is distributed on an "AS IS" BASIS,
WITHOUT WARRANTIES OR CONDITIONS OF ANY KIND, either express or implied.
See the License for the specific language governing permissions and
limitations under the License.
*/

package schema

<<<<<<< HEAD
type NodeView interface {
=======
type ComponentView interface {
>>>>>>> d9dec388
}

// JobView is view of job info responded to user, while Job is for pipeline and job engine to process
type JobView struct {
	JobID      string            `json:"jobID"`
	JobName    string            `json:"name"`
	Command    string            `json:"command"`
	Parameters map[string]string `json:"parameters"`
	Env        map[string]string `json:"env"`
	StartTime  string            `json:"startTime"`
	EndTime    string            `json:"endTime"`
	Status     JobStatus         `json:"status"`
	Deps       string            `json:"deps"`
	DockerEnv  string            `json:"dockerEnv"`
	Artifacts  Artifacts         `json:"artifacts"`
	Cache      Cache             `json:"cache"`
	JobMessage string            `json:"jobMessage"`
	CacheRunID string            `json:"cacheRunID"`
}

type DagView struct {
	DagID       string
	DagName     string `json:"name"`
	Deps        string
	Parameters  map[string]string
	Artifacts   Artifacts
	StartTime   string
	EndTime     string
	Status      JobStatus
	Message     string
<<<<<<< HEAD
	EntryPoints map[string]NodeView
}

// RuntimeView is view of run responded to user, while workflowRuntime is for pipeline engine to process
type RuntimeView map[string]NodeView
=======
	EntryPoints map[string]ComponentView
}

// RuntimeView is view of run responded to user, while workflowRuntime is for pipeline engine to process
type RuntimeView map[string]ComponentView
>>>>>>> d9dec388

type PostProcessView map[string]JobView

type LogRunCacheRequest struct {
	FirstFp     string `json:"firstFp"`
	SecondFp    string `json:"secondFp"`
	Source      string `json:"source"`
	RunID       string `json:"runID"`
	Step        string `json:"step"`
	FsID        string `json:"fsID"`
	FsName      string `json:"fsname"`
	UserName    string `json:"username"`
	ExpiredTime string `json:"expiredTime"`
	Strategy    string `json:"strategy"`
}

type LogRunArtifactRequest struct {
	Md5          string `json:"md5"`
	RunID        string `json:"runID"`
	FsID         string `json:"fsID"`
	FsName       string `json:"fsname"`
	UserName     string `json:"username"`
	ArtifactPath string `json:"artifactPath"`
	Step         string `json:"step"`
	Type         string `json:"type"`
	ArtifactName string `json:"artifactName"`
	Meta         string `json:"meta"`
}<|MERGE_RESOLUTION|>--- conflicted
+++ resolved
@@ -16,11 +16,7 @@
 
 package schema
 
-<<<<<<< HEAD
-type NodeView interface {
-=======
 type ComponentView interface {
->>>>>>> d9dec388
 }
 
 // JobView is view of job info responded to user, while Job is for pipeline and job engine to process
@@ -51,19 +47,11 @@
 	EndTime     string
 	Status      JobStatus
 	Message     string
-<<<<<<< HEAD
-	EntryPoints map[string]NodeView
-}
-
-// RuntimeView is view of run responded to user, while workflowRuntime is for pipeline engine to process
-type RuntimeView map[string]NodeView
-=======
 	EntryPoints map[string]ComponentView
 }
 
 // RuntimeView is view of run responded to user, while workflowRuntime is for pipeline engine to process
 type RuntimeView map[string]ComponentView
->>>>>>> d9dec388
 
 type PostProcessView map[string]JobView
 
