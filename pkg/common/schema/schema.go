/*
Copyright (c) 2021 PaddlePaddle Authors. All Rights Reserve.

Licensed under the Apache License, Version 2.0 (the "License");
you may not use this file except in compliance with the License.
You may obtain a copy of the License at

    http://www.apache.org/licenses/LICENSE-2.0

Unless required by applicable law or agreed to in writing, software
distributed under the License is distributed on an "AS IS" BASIS,
WITHOUT WARRANTIES OR CONDITIONS OF ANY KIND, either express or implied.
See the License for the specific language governing permissions and
limitations under the License.
*/

package schema

type ComponentView interface {
}

// JobView is view of job info responded to user, while Job is for pipeline and job engine to process
type JobView struct {
	JobID       string            `json:"jobID"`
	JobName     string            `json:"name"`
	Command     string            `json:"command"`
	Parameters  map[string]string `json:"parameters"`
	Env         map[string]string `json:"env"`
	StartTime   string            `json:"startTime"`
	EndTime     string            `json:"endTime"`
	Status      JobStatus         `json:"status"`
	Deps        string            `json:"deps"`
	DockerEnv   string            `json:"dockerEnv"`
	Artifacts   Artifacts         `json:"artifacts"`
	Cache       Cache             `json:"cache"`
	JobMessage  string            `json:"jobMessage"`
	CacheRunID  string            `json:"cacheRunID"`
	CacheJobID  string            `json:"cacheJobID"`
	ParentDagID string            `json:"parentDagID"`
}

type DagView struct {
	DagID       string
	DagName     string `json:"name"`
	Deps        string
	Parameters  map[string]string
	Artifacts   Artifacts
	StartTime   string
	EndTime     string
	Status      JobStatus
	Message     string
<<<<<<< HEAD
	EntryPoints map[string]ComponentView
=======
	EntryPoints map[string][]ComponentView
>>>>>>> 2283fd01
	ParentDagID string
}

// RuntimeView is view of run responded to user, while workflowRuntime is for pipeline engine to process
type RuntimeView map[string][]ComponentView

type PostProcessView map[string]JobView

type LogRunCacheRequest struct {
	FirstFp     string `json:"firstFp"`
	SecondFp    string `json:"secondFp"`
	Source      string `json:"source"`
	RunID       string `json:"runID"`
	Step        string `json:"step"`
	JobID       string `json:"jobID"`
	FsID        string `json:"fsID"`
	FsName      string `json:"fsname"`
	UserName    string `json:"username"`
	ExpiredTime string `json:"expiredTime"`
	Strategy    string `json:"strategy"`
}

type LogRunArtifactRequest struct {
	Md5          string `json:"md5"`
	RunID        string `json:"runID"`
	FsID         string `json:"fsID"`
	FsName       string `json:"fsname"`
	UserName     string `json:"username"`
	ArtifactPath string `json:"artifactPath"`
	Step         string `json:"step"`
	JobID        string `json:"jobID"`
	Type         string `json:"type"`
	ArtifactName string `json:"artifactName"`
	Meta         string `json:"meta"`
}<|MERGE_RESOLUTION|>--- conflicted
+++ resolved
@@ -49,16 +49,13 @@
 	EndTime     string
 	Status      JobStatus
 	Message     string
-<<<<<<< HEAD
-	EntryPoints map[string]ComponentView
-=======
 	EntryPoints map[string][]ComponentView
->>>>>>> 2283fd01
 	ParentDagID string
 }
 
 // RuntimeView is view of run responded to user, while workflowRuntime is for pipeline engine to process
-type RuntimeView map[string][]ComponentView
+// type RuntimeView map[string][]ComponentView
+type RuntimeView map[string]DagView
 
 type PostProcessView map[string]JobView
 
