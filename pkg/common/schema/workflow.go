/*
Copyright (c) 2021 PaddlePaddle Authors. All Rights Reserve.

Licensed under the Apache License, Version 2.0 (the "License");
you may not use this file except in compliance with the License.
You may obtain a copy of the License at

    http://www.apache.org/licenses/LICENSE-2.0

Unless required by applicable law or agreed to in writing, software
distributed under the License is distributed on an "AS IS" BASIS,
WITHOUT WARRANTIES OR CONDITIONS OF ANY KIND, either express or implied.
See the License for the specific language governing permissions and
limitations under the License.
*/

package schema

import (
	"encoding/base64"
	"fmt"
	"strings"

	"github.com/PaddlePaddle/PaddleFlow/pkg/common/logger"
	"gopkg.in/yaml.v2"
	"k8s.io/apimachinery/pkg/apis/meta/v1/unstructured"
	"k8s.io/apimachinery/pkg/runtime"
	k8syaml "k8s.io/apimachinery/pkg/util/yaml"
)

const (
	ArtifactTypeInput  = "input"
	ArtifactTypeOutput = "output"

	EntryPointsStr = "entry_points"

	CacheAttributeEnable         = "enable"
	CacheAttributeMaxExpiredTime = "max_expired_time"
	CacheAttributeFsScope        = "fs_scope"

	FailureStrategyFailFast = "fail_fast"
	FailureStrategyContinue = "continue"

	EnvDockerEnv = "dockerEnv"
)

type Artifacts struct {
	Input      map[string]string `yaml:"input"       json:"input"`
	Output     map[string]string `yaml:"-"           json:"output"`
	OutputList []string          `yaml:"output"      json:"-"`
}

func (atf *Artifacts) ValidateOutputMapByList() error {
	if atf.Output == nil {
		atf.Output = make(map[string]string)
	}
	for _, outputName := range atf.OutputList {
		atf.Output[outputName] = ""
	}
	return nil
}

type Component interface {
	GetDeps() []string
	GetArtifacts() Artifacts
<<<<<<< HEAD
	GetParameters() map[string]interface{}
	GetCondition() string
	GetLoopArgument() interface{}
	GetType() string
=======
	GetArtifactPath(artName string) (string, error)
	GetInputArtifactPath(artName string) (string, error)
	GetOutputArtifactPath(artName string) (string, error)
	GetParameters() map[string]interface{}
	GetParameterValue(paramName string) (interface{}, error)
	GetCondition() string
	GetLoopArgument() interface{}
>>>>>>> 5f3bdf50

	// 下面几个Update 函数在进行模板替换的时候会用到
	UpdateCondition(string)
	UpdateLoopArguemt(interface{})
<<<<<<< HEAD
}

type WorkflowSourceStep struct {
=======
	GetName() string
}

type WorkflowSourceStep struct {
	name         string
>>>>>>> 5f3bdf50
	LoopArgument interface{}            `yaml:"loop_argument"`
	Condition    string                 `yaml:"condition"`
	Parameters   map[string]interface{} `yaml:"parameters"`
	Command      string                 `yaml:"command"`
	Deps         string                 `yaml:"deps"`
	Artifacts    Artifacts              `yaml:"artifacts"`
	Env          map[string]string      `yaml:"env"`
	DockerEnv    string                 `yaml:"docker_env"`
	Cache        Cache                  `yaml:"cache"`
	Reference    string                 `yaml:"referenc"`
<<<<<<< HEAD
=======
}

func (s *WorkflowSourceStep) GetName() string {
	return s.name
>>>>>>> 5f3bdf50
}

func (s *WorkflowSourceStep) GetDeps() []string {
	// 获取依赖节点列表。添加前删除每个步骤名称前后的空格，只有空格的步骤名直接略过不添加
	deps := make([]string, 0)
	for _, dep := range strings.Split(s.Deps, ",") {
		dryDep := strings.TrimSpace(dep)
		if len(dryDep) <= 0 {
			continue
		}
		deps = append(deps, dryDep)
	}
	return deps
}

func (s *WorkflowSourceStep) GetArtifacts() Artifacts {
	return s.Artifacts
}

func (s *WorkflowSourceStep) GetParameters() map[string]interface{} {
	return s.Parameters
}

func (s *WorkflowSourceStep) GetCondition() string {
	return s.Condition
}

func (s *WorkflowSourceStep) GetLoopArgument() interface{} {
	return s.LoopArgument
}

<<<<<<< HEAD
func (s *WorkflowSourceStep) GetType() string {
	return "step"
}

=======
>>>>>>> 5f3bdf50
func (s *WorkflowSourceStep) UpdateCondition(condition string) {
	s.Condition = condition
}

func (s *WorkflowSourceStep) UpdateLoopArguemt(loopArgument interface{}) {
	s.LoopArgument = loopArgument
}

<<<<<<< HEAD
type WorkflowSourceDag struct {
=======
// 获取 artifact 的路径
func (s *WorkflowSourceStep) GetArtifactPath(artName string) (string, error) {
	path, err := s.GetInputArtifactPath(artName)
	if err == nil {
		return path, err
	}

	path, err = s.GetOutputArtifactPath(artName)
	if err == nil {
		return path, err
	}

	err = fmt.Errorf("there is no artifact named [%s] in this component", artName)
	return "", err
}

// 获取指定 parameter 的值
func (s *WorkflowSourceStep) GetParameterValue(paramName string) (interface{}, error) {
	value, ok := s.Parameters[paramName]
	if !ok {
		err := fmt.Errorf("there is no parameter named [%s] in this component", paramName)
		return nil, err
	}

	return value, nil
}

// 获取 输入artifact的存储路径
func (s *WorkflowSourceStep) GetInputArtifactPath(artName string) (string, error) {
	path, ok := s.Artifacts.Input[artName]
	if !ok {
		err := fmt.Errorf("there is no input artifact named [%s] in this component", artName)
		return "", err
	}

	return path, nil
}

// 获取输出artifact的存储路径
func (s *WorkflowSourceStep) GetOutputArtifactPath(artName string) (string, error) {
	path, ok := s.Artifacts.Output[artName]
	if !ok {
		err := fmt.Errorf("there is no output artifact named [%s] in this component", artName)
		return "", err
	}

	return path, nil
}

type WorkflowSourceDag struct {
	name         string
>>>>>>> 5f3bdf50
	LoopArgument interface{}            `yaml:"loop_argument"`
	Condition    string                 `yaml:"condition"`
	Parameters   map[string]interface{} `yaml:"parameters"`
	Deps         string                 `yaml:"deps"`
	Artifacts    Artifacts              `yaml:"artifacts"`
	EntryPoints  map[string]Component   `yaml:"entry_points"`
}

<<<<<<< HEAD
=======
func (d *WorkflowSourceDag) GetName() string {
	return d.name
}

>>>>>>> 5f3bdf50
func (d *WorkflowSourceDag) GetDeps() []string {
	// 获取依赖节点列表。添加前删除每个步骤名称前后的空格，只有空格的步骤名直接略过不添加
	deps := make([]string, 0)
	for _, dep := range strings.Split(d.Deps, ",") {
		dryDep := strings.TrimSpace(dep)
		if len(dryDep) <= 0 {
			continue
		}
		deps = append(deps, dryDep)
	}
	return deps
}

func (d *WorkflowSourceDag) GetArtifacts() Artifacts {
	return d.Artifacts
}

func (d *WorkflowSourceDag) GetParameters() map[string]interface{} {
	return d.Parameters
}

func (d *WorkflowSourceDag) GetCondition() string {
	return d.Condition
}

func (d *WorkflowSourceDag) GetLoopArgument() interface{} {
	return d.LoopArgument
}

<<<<<<< HEAD
func (d *WorkflowSourceDag) GetType() string {
	return "dag"
}

=======
>>>>>>> 5f3bdf50
func (d *WorkflowSourceDag) UpdateCondition(condition string) {
	d.Condition = condition
}

func (d *WorkflowSourceDag) UpdateLoopArguemt(loopArgument interface{}) {
	d.LoopArgument = loopArgument
}

func (d *WorkflowSourceDag) GetSubComponet(subComponentName string) (Component, bool) {
	sc, ok := d.EntryPoints[subComponentName]
	return sc, ok
}

<<<<<<< HEAD
=======
// 获取 artifact 的路径
func (d *WorkflowSourceDag) GetArtifactPath(artName string) (string, error) {
	path, err := d.GetInputArtifactPath(artName)
	if err == nil {
		return path, err
	}

	path, err = d.GetOutputArtifactPath(artName)
	if err == nil {
		return path, err
	}

	err = fmt.Errorf("there is no artifact named [%s] in this component", artName)
	return "", err
}

// 获取指定 parameter 的值
func (d *WorkflowSourceDag) GetParameterValue(paramName string) (interface{}, error) {
	value, ok := d.Parameters[paramName]
	if !ok {
		err := fmt.Errorf("there is no parameter named [%s] in this component", paramName)
		return nil, err
	}

	return value, nil
}

// 获取 输入artifact的存储路径
func (d *WorkflowSourceDag) GetInputArtifactPath(artName string) (string, error) {
	path, ok := d.Artifacts.Input[artName]
	if !ok {
		err := fmt.Errorf("there is no input artifact named [%s] in this component", artName)
		return "", err
	}

	return path, nil
}

// 获取输出artifact的存储路径
func (d *WorkflowSourceDag) GetOutputArtifactPath(artName string) (string, error) {
	path, ok := d.Artifacts.Output[artName]
	if !ok {
		err := fmt.Errorf("there is no output artifact named [%s] in this component", artName)
		return "", err
	}

	return path, nil
}

>>>>>>> 5f3bdf50
type Cache struct {
	Enable         bool   `yaml:"enable"           json:"enable"`
	MaxExpiredTime string `yaml:"max_expired_time" json:"maxExpiredTime"` // seconds
	FsScope        string `yaml:"fs_scope"         json:"fsScope"`        // seperated by ","
}

type FailureOptions struct {
	Strategy string `yaml:"strategy"`
}

type WorkflowSource struct {
	Name           string                         `yaml:"name"`
	DockerEnv      string                         `yaml:"docker_env"`
	EntryPoints    WorkflowSourceDag              `yaml:"entry_points"`
	Components     map[string]Component           `yaml:"components"`
	Cache          Cache                          `yaml:"cache"`
	Parallelism    int                            `yaml:"parallelism"`
	Disabled       string                         `yaml:"disabled"`
	FailureOptions FailureOptions                 `yaml:"failure_options"`
	PostProcess    map[string]*WorkflowSourceStep `yaml:"post_process"`
}

func (wfs *WorkflowSource) GetDisabled() []string {
	// 获取disabled节点列表。每个节点名称前后的空格会被删除，只有空格的步骤名直接略过不添加
	disabledSteps := make([]string, 0)
	for _, step := range strings.Split(wfs.Disabled, ",") {
		step := strings.TrimSpace(step)
		if len(step) <= 0 {
			continue
		}
		disabledSteps = append(disabledSteps, step)
	}
	return disabledSteps
}

func (wfs *WorkflowSource) IsDisabled(componentName string) (bool, error) {
	// 表示该节点是否disabled
	disabledComponents := wfs.GetDisabled()
	postComponents := map[string]Component{}
	for k, v := range wfs.PostProcess {
		postComponents[k] = v
	}
	if !wfs.HasStep(wfs.EntryPoints.EntryPoints, componentName) && !wfs.HasStep(postComponents, componentName) {
		return false, fmt.Errorf("check disabled for component[%s] failed, component not existed!", componentName)
	}

	for _, disableStepName := range disabledComponents {
		if componentName == disableStepName {
			return true, nil
		}
	}
	return false, nil
}

<<<<<<< HEAD
// 递归的检查absoluteName对应的Component是否存在
func (wfs *WorkflowSource) HasStep(components map[string]Component, absoluteName string) bool {
	nameList := strings.SplitN(absoluteName, ".", 2)
	if len(nameList) > 1 {
		if component, ok := components[nameList[0]]; ok {
			if dag, ok := component.(*WorkflowSourceDag); ok {
				return wfs.HasStep(dag.EntryPoints, nameList[1])
			} else if step, ok := component.(*WorkflowSourceStep); ok {
				// 如果为step，检查是否有引用Source.Components中的节点
				reference := step.Reference
				return wfs.componentsHasStep(reference, nameList[1])
			} else {
				logger.Logger().Errorf("a component not dag or step")
				return false
			}
		} else {
			return false
		}
	} else {
		_, ok := components[absoluteName]
		return ok
	}
}

func (wfs *WorkflowSource) componentsHasStep(reference string, subNames string) bool {
	// 在前面已经校验过递归reference因此不会有递归出现，但后续可能会允许递归
	// TODO: 如果有递归reference的情况，这里会出现死循环，需要升级
	for {
		if referedComponent, ok := wfs.Components[reference]; ok {
			if dag, ok := referedComponent.(*WorkflowSourceDag); ok {
				// 检查Source.Components中的节点，如果它是一个dag，那就继续向下遍历子节点
				return wfs.HasStep(dag.EntryPoints, subNames)
			} else if step, ok := referedComponent.(*WorkflowSourceStep); ok {
				// 如果是step，那就看是否继续ref了其他component
				reference = step.Reference
				continue
			} else {
				logger.Logger().Errorf("a component not dag or step")
				return false
			}
		} else {
			return false
		}
	}
=======
func (wfs *WorkflowSource) HasStep(step string) bool {
	return true
}

// 该函数的作用是将WorkflowSource中的Slice类型的输出Artifact改为Map类型。
// 这样做的原因是：之前的run.yaml中（ver.1.3.2之前），输出Artifact为Map类型，而现在为了支持Cache的优化，改为Slice类型
func (wfs *WorkflowSource) validateArtifacts() error {
	return nil
>>>>>>> 5f3bdf50
}

func parseArtifactsOfSteps(steps map[string]*WorkflowSourceStep) (map[string]*WorkflowSourceStep, error) {
	res := map[string]*WorkflowSourceStep{}
	for stepName, step := range steps {
		if err := step.Artifacts.ValidateOutputMapByList(); err != nil {
			return map[string]*WorkflowSourceStep{}, fmt.Errorf("validate artifacts failed")
		}
		res[stepName] = step
	}
	return res, nil
}

// 将yaml解析为map
func RunYaml2Map(runYaml []byte) (map[string]interface{}, error) {
	// Unstructured没有解析Yaml的方法，且无法使用官方yaml库Unmarshal后的结果，因此需要先转成Json
	jsonByte, err := k8syaml.ToJSON(runYaml)
	if err != nil {
		return nil, err
	}
	// 将Json转化成Map
	yamlUnstructured := unstructured.Unstructured{}
	if err := yamlUnstructured.UnmarshalJSON(jsonByte); err != nil && !runtime.IsMissingKind(err) {
		// MissingKindErr不影响Json的解析
		return nil, err
	}

	yamlMap := yamlUnstructured.UnstructuredContent()
	return yamlMap, nil
}

<<<<<<< HEAD
// 该函数除了将yaml解析为wfs，还进行了全局参数替换操作
func GetWorkflowSource(runYaml []byte) (WorkflowSource, error) {
	wfs := WorkflowSource{
		FailureOptions: FailureOptions{Strategy: FailureStrategyFailFast},
	}
	p := Parser{}
	yamlMap, err := RunYaml2Map(runYaml)
	if err != nil {
		logger.Logger().Errorf(err.Error())
		return WorkflowSource{}, err
	}

	if err := p.ParseWorkflowSource(yamlMap, &wfs); err != nil {
		logger.Logger().Errorf(err.Error())
		return WorkflowSource{}, err
	}

	// 全局参数替换
	entryPoints, ok := yamlMap["entry_points"]
	if !ok {
		return WorkflowSource{}, fmt.Errorf("get entry_points failed")
	}
	entryPointsMap, ok := entryPoints.(map[string]interface{})
	if !ok {
		return WorkflowSource{}, fmt.Errorf("get entry_points map failed")
	}
	if err := wfs.ProcessRuntimeComponents(wfs.EntryPoints.EntryPoints, yamlMap, entryPointsMap); err != nil {
		return WorkflowSource{}, err
	}

	postComponentsMap := map[string]Component{}
	for k, v := range wfs.PostProcess {
		postComponentsMap[k] = v
	}
	postProcess, ok := yamlMap["post_process"]
	if ok {
		postProcessMap, ok := postProcess.(map[string]interface{})
		if !ok {
			return WorkflowSource{}, fmt.Errorf("get post_process map failed")
		}
		if err := wfs.ProcessRuntimeComponents(postComponentsMap, yamlMap, postProcessMap); err != nil {
			return WorkflowSource{}, err
		}
	}

	components, ok := yamlMap["components"]
	if ok {
		componentMap, ok := components.(map[string]interface{})
		if !ok {
			return WorkflowSource{}, fmt.Errorf("get components map failed")
		}
		if err := wfs.ProcessRuntimeComponents(wfs.Components, yamlMap, componentMap); err != nil {
			return WorkflowSource{}, err
		}
	}

	return wfs, nil
}

// 对Step的DockerEnv、Cache进行全局替换
func (wfs *WorkflowSource) ProcessRuntimeComponents(components map[string]Component, yamlMap map[string]interface{}, componentsMap map[string]interface{}) error {
	for name, component := range components {
		if dag, ok := component.(*WorkflowSourceDag); ok {
			subComponent, ok, err := unstructured.NestedFieldCopy(componentsMap, name, "entry_points")
			if err != nil || !ok {
				return fmt.Errorf("get subComponent failed")
			}
			subComponentMap, ok := subComponent.(map[string]interface{})
			if !ok {
				return fmt.Errorf("get subComponentMap failed")
			}
			if err := wfs.ProcessRuntimeComponents(dag.EntryPoints, yamlMap, subComponentMap); err != nil {
				return err
			}
		} else if step, ok := component.(*WorkflowSourceStep); ok {
			if step.Env == nil {
				step.Env = map[string]string{}
			}
			if step.Parameters == nil {
				step.Parameters = map[string]interface{}{}
			}

			// Reference节点不用替换
			if step.Reference == "" {
				// DockerEnv字段替换检查
				if step.DockerEnv == "" {
					step.DockerEnv = wfs.DockerEnv
				}

				// 检查是否需要全局Cache替换（节点Cache字段优先级大于全局Cache字段）
				componentCache, ok, err := unstructured.NestedFieldCopy(componentsMap, name, "cache")
				if err != nil || !ok {
					return fmt.Errorf("get componentCache failed")
				}
				componentCacheMap, ok := componentCache.(map[string]interface{})
				if !ok {
					return fmt.Errorf("get componentCacheMap failed")
				}
				globalCache, ok, err := unstructured.NestedFieldCopy(yamlMap, "cache")
				if err != nil || !ok {
					return fmt.Errorf("get globalCache failed")
				}
				globalCacheMap, ok := globalCache.(map[string]interface{})
				if !ok {
					return fmt.Errorf("get globalCacheMap failed")
				}
				if err := ProcessStepCacheByMap(&step.Cache, globalCacheMap, componentCacheMap); err != nil {
					return err
				}
			}
		}
	}
=======
func (wfs *WorkflowSource) ValidateStepCacheByMap(runMap map[string]interface{}) error {
>>>>>>> 5f3bdf50
	return nil
}

func ProcessStepCacheByMap(cache *Cache, globalCacheMap map[string]interface{}, componentCacheMap map[string]interface{}) error {
	// 节点级别的Cache字段的优先级大于全局Cache字段
	parser := Parser{}
	// 先将节点的Cache，用全局的Cache赋值，这样如果下面节点级别的Cache字段没有再次覆盖，那节点级别的Cache字段就会采用全局的值
	if err := parser.ParseCache(globalCacheMap, cache); err != nil {
		return err
	}
	if err := parser.ParseCache(componentCacheMap, cache); err != nil {
		return err
	}
	return nil
}

func (wfs *WorkflowSource) GetComponentByFullName(fullName string) (Component, error) {
	names := strings.Split(fullName, ".")
	comp1, err1 := getComponentRecursively(wfs.EntryPoints.EntryPoints, names)
	postComps := map[string]Component{}
	for k, v := range wfs.PostProcess {
		postComps[k] = v
	}
	comp2, err2 := getComponentRecursively(postComps, names)
	if err1 != nil {
		return comp1, nil
	}
	if err2 != nil {
		return comp2, nil
	}
	return nil, fmt.Errorf("no component has fullName[%s]", fullName)
}

func getComponentRecursively(components map[string]Component, names []string) (Component, error) {
	if len(names) == 0 {
		return nil, fmt.Errorf("need names")
	} else {
		subComp, ok := components[names[0]]
		if !ok {
			return nil, fmt.Errorf("no component named [%s]", names[0])
		}
		if len(names) == 1 {
			return subComp, nil
		} else {
			if dag, ok := subComp.(*WorkflowSourceDag); ok {
				return getComponentRecursively(dag.EntryPoints, names[1:])
			} else {
				return nil, fmt.Errorf("invalid fullName")
			}
		}
	}
	return nil, nil
}

func (wfs *WorkflowSource) TransToRunYamlRaw() (runYamlRaw string, err error) {
	runYaml, err := yaml.Marshal(wfs)
	if err != nil {
		return "", err
	}

	defer func() {
		if info := recover(); info != nil {
			err = fmt.Errorf("trans Pipeline to YamlRaw failed: %v", info)
		}
	}()

	runYamlRaw = base64.StdEncoding.EncodeToString(runYaml)
	return
}<|MERGE_RESOLUTION|>--- conflicted
+++ resolved
@@ -63,12 +63,6 @@
 type Component interface {
 	GetDeps() []string
 	GetArtifacts() Artifacts
-<<<<<<< HEAD
-	GetParameters() map[string]interface{}
-	GetCondition() string
-	GetLoopArgument() interface{}
-	GetType() string
-=======
 	GetArtifactPath(artName string) (string, error)
 	GetInputArtifactPath(artName string) (string, error)
 	GetOutputArtifactPath(artName string) (string, error)
@@ -76,22 +70,16 @@
 	GetParameterValue(paramName string) (interface{}, error)
 	GetCondition() string
 	GetLoopArgument() interface{}
->>>>>>> 5f3bdf50
+	GetType() string
 
 	// 下面几个Update 函数在进行模板替换的时候会用到
 	UpdateCondition(string)
 	UpdateLoopArguemt(interface{})
-<<<<<<< HEAD
-}
-
-type WorkflowSourceStep struct {
-=======
 	GetName() string
 }
 
 type WorkflowSourceStep struct {
 	name         string
->>>>>>> 5f3bdf50
 	LoopArgument interface{}            `yaml:"loop_argument"`
 	Condition    string                 `yaml:"condition"`
 	Parameters   map[string]interface{} `yaml:"parameters"`
@@ -102,13 +90,10 @@
 	DockerEnv    string                 `yaml:"docker_env"`
 	Cache        Cache                  `yaml:"cache"`
 	Reference    string                 `yaml:"referenc"`
-<<<<<<< HEAD
-=======
 }
 
 func (s *WorkflowSourceStep) GetName() string {
 	return s.name
->>>>>>> 5f3bdf50
 }
 
 func (s *WorkflowSourceStep) GetDeps() []string {
@@ -140,13 +125,10 @@
 	return s.LoopArgument
 }
 
-<<<<<<< HEAD
 func (s *WorkflowSourceStep) GetType() string {
 	return "step"
 }
 
-=======
->>>>>>> 5f3bdf50
 func (s *WorkflowSourceStep) UpdateCondition(condition string) {
 	s.Condition = condition
 }
@@ -155,9 +137,6 @@
 	s.LoopArgument = loopArgument
 }
 
-<<<<<<< HEAD
-type WorkflowSourceDag struct {
-=======
 // 获取 artifact 的路径
 func (s *WorkflowSourceStep) GetArtifactPath(artName string) (string, error) {
 	path, err := s.GetInputArtifactPath(artName)
@@ -209,7 +188,6 @@
 
 type WorkflowSourceDag struct {
 	name         string
->>>>>>> 5f3bdf50
 	LoopArgument interface{}            `yaml:"loop_argument"`
 	Condition    string                 `yaml:"condition"`
 	Parameters   map[string]interface{} `yaml:"parameters"`
@@ -218,13 +196,10 @@
 	EntryPoints  map[string]Component   `yaml:"entry_points"`
 }
 
-<<<<<<< HEAD
-=======
 func (d *WorkflowSourceDag) GetName() string {
 	return d.name
 }
 
->>>>>>> 5f3bdf50
 func (d *WorkflowSourceDag) GetDeps() []string {
 	// 获取依赖节点列表。添加前删除每个步骤名称前后的空格，只有空格的步骤名直接略过不添加
 	deps := make([]string, 0)
@@ -254,13 +229,10 @@
 	return d.LoopArgument
 }
 
-<<<<<<< HEAD
 func (d *WorkflowSourceDag) GetType() string {
 	return "dag"
 }
 
-=======
->>>>>>> 5f3bdf50
 func (d *WorkflowSourceDag) UpdateCondition(condition string) {
 	d.Condition = condition
 }
@@ -274,8 +246,6 @@
 	return sc, ok
 }
 
-<<<<<<< HEAD
-=======
 // 获取 artifact 的路径
 func (d *WorkflowSourceDag) GetArtifactPath(artName string) (string, error) {
 	path, err := d.GetInputArtifactPath(artName)
@@ -325,7 +295,6 @@
 	return path, nil
 }
 
->>>>>>> 5f3bdf50
 type Cache struct {
 	Enable         bool   `yaml:"enable"           json:"enable"`
 	MaxExpiredTime string `yaml:"max_expired_time" json:"maxExpiredTime"` // seconds
@@ -380,7 +349,6 @@
 	return false, nil
 }
 
-<<<<<<< HEAD
 // 递归的检查absoluteName对应的Component是否存在
 func (wfs *WorkflowSource) HasStep(components map[string]Component, absoluteName string) bool {
 	nameList := strings.SplitN(absoluteName, ".", 2)
@@ -425,16 +393,6 @@
 			return false
 		}
 	}
-=======
-func (wfs *WorkflowSource) HasStep(step string) bool {
-	return true
-}
-
-// 该函数的作用是将WorkflowSource中的Slice类型的输出Artifact改为Map类型。
-// 这样做的原因是：之前的run.yaml中（ver.1.3.2之前），输出Artifact为Map类型，而现在为了支持Cache的优化，改为Slice类型
-func (wfs *WorkflowSource) validateArtifacts() error {
-	return nil
->>>>>>> 5f3bdf50
 }
 
 func parseArtifactsOfSteps(steps map[string]*WorkflowSourceStep) (map[string]*WorkflowSourceStep, error) {
@@ -466,7 +424,6 @@
 	return yamlMap, nil
 }
 
-<<<<<<< HEAD
 // 该函数除了将yaml解析为wfs，还进行了全局参数替换操作
 func GetWorkflowSource(runYaml []byte) (WorkflowSource, error) {
 	wfs := WorkflowSource{
@@ -579,9 +536,6 @@
 			}
 		}
 	}
-=======
-func (wfs *WorkflowSource) ValidateStepCacheByMap(runMap map[string]interface{}) error {
->>>>>>> 5f3bdf50
 	return nil
 }
 
