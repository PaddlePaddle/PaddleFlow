--- conflicted
+++ resolved
@@ -54,13 +54,8 @@
 	Deps       string                 `yaml:"deps"`
 	Artifacts  Artifacts              `yaml:"artifacts"`
 	Env        map[string]string      `yaml:"env"`
-<<<<<<< HEAD
-	Image      string                 `yaml:"image"` // 这个字段暂时不对用户暴露
+	DockerEnv  string                 `yaml:"dockerEnv"`
 	Cache      Cache                  `yaml:"cache"`
-=======
-	DockerEnv  string                 `yaml:"dockerEnv"`
-	Cache	   Cache				  `yaml:"cache"`
->>>>>>> df0bd279
 }
 
 func (s *WorkflowSourceStep) GetDeps() []string {
@@ -88,11 +83,11 @@
 	EntryPoints map[string]*WorkflowSourceStep `yaml:"entry_points"`
 	Cache       Cache                          `yaml:"cache"`
 	Parallelism int                            `yaml:"parallelism"`
-	Disabled 	string                         `yaml:"disabled"`
+	Disabled    string                         `yaml:"disabled"`
 }
 
 func (wfs *WorkflowSource) GetDisabled() []string {
-    // 获取disabled节点列表。每个节点名称前后的空格会被删除，只有空格的步骤名直接略过不添加
+	// 获取disabled节点列表。每个节点名称前后的空格会被删除，只有空格的步骤名直接略过不添加
 	disabledSteps := make([]string, 0)
 	for _, step := range strings.Split(wfs.Disabled, ",") {
 		step := strings.TrimSpace(step)
@@ -105,7 +100,7 @@
 }
 
 func (wfs *WorkflowSource) IsDisabled(stepName string) (bool, error) {
-    // 表示该节点是否disabled
+	// 表示该节点是否disabled
 	disabledSteps := wfs.GetDisabled()
 
 	if !wfs.HasStep(stepName) {
@@ -181,13 +176,6 @@
 		}
 		if ok {
 			cacheMap := cache.(map[string]interface{})
-<<<<<<< HEAD
-			// 给Cache的每个字段赋值，覆盖掉全局的Cache设置
-			for i := 0; i < reflect.TypeOf(point.Cache).NumField(); i++ {
-				attrName := reflect.TypeOf(point.Cache).Field(i).Tag.Get("yaml")
-				if attrValue, ok := cacheMap[attrName]; ok {
-					reflect.ValueOf(&point.Cache).Elem().Field(i).Set(reflect.ValueOf(attrValue))
-=======
 			// Cache类型的reflect.Type
 			cacheType := reflect.TypeOf(point.Cache)
 			// 给Cache的每个字段赋值，覆盖掉全局的Cache设置
@@ -199,7 +187,6 @@
 						return fmt.Errorf("cannot convert value of Cache attribute [%s] to string", attrName)
 					}
 					reflect.ValueOf(&point.Cache).Elem().Field(i).Set(reflect.ValueOf(attrValue).Convert(attrType))
->>>>>>> df0bd279
 				}
 			}
 		}
