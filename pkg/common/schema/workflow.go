/*
Copyright (c) 2021 PaddlePaddle Authors. All Rights Reserve.

Licensed under the Apache License, Version 2.0 (the "License");
you may not use this file except in compliance with the License.
You may obtain a copy of the License at

    http://www.apache.org/licenses/LICENSE-2.0

Unless required by applicable law or agreed to in writing, software
distributed under the License is distributed on an "AS IS" BASIS,
WITHOUT WARRANTIES OR CONDITIONS OF ANY KIND, either express or implied.
See the License for the specific language governing permissions and
limitations under the License.
*/

package schema

import (
	"encoding/base64"
	"fmt"
	"strings"

	"github.com/PaddlePaddle/PaddleFlow/pkg/common/logger"
	"k8s.io/apimachinery/pkg/apis/meta/v1/unstructured"
	"k8s.io/apimachinery/pkg/runtime"
	k8syaml "k8s.io/apimachinery/pkg/util/yaml"
)

const (
	ArtifactTypeInput  = "input"
	ArtifactTypeOutput = "output"

	EntryPointsStr = "entry_points"

	CacheAttributeEnable         = "enable"
	CacheAttributeMaxExpiredTime = "max_expired_time"
	CacheAttributeFsScope        = "fs_scope"

	FailureStrategyFailFast = "fail_fast"
	FailureStrategyContinue = "continue"

	EnvDockerEnv = "dockerEnv"
)

type Artifacts struct {
	Input      map[string]string `yaml:"input"       json:"input"`
	Output     map[string]string `yaml:"-"           json:"output"`
	OutputList []string          `yaml:"output"      json:"-"`
}

func (atf *Artifacts) ValidateOutputMapByList() error {
	if atf.Output == nil {
		atf.Output = make(map[string]string)
	}
	for _, outputName := range atf.OutputList {
		atf.Output[outputName] = ""
	}
	return nil
}

type Component interface {
	GetDeps() []string
	GetArtifacts() Artifacts
	GetParameters() map[string]interface{}
	GetCondition() string
	GetLoopArgument() interface{}
	GetType() string

	// 下面几个Update 函数在进行模板替换的时候会用到
	UpdateCondition(string)
	UpdateLoopArguemt(interface{})
}

type WorkflowSourceStep struct {
	LoopArgument interface{}            `yaml:"loop_argument"`
	Condition    string                 `yaml:"condition"`
	Parameters   map[string]interface{} `yaml:"parameters"`
	Command      string                 `yaml:"command"`
	Deps         string                 `yaml:"deps"`
	Artifacts    Artifacts              `yaml:"artifacts"`
	Env          map[string]string      `yaml:"env"`
	DockerEnv    string                 `yaml:"docker_env"`
	Cache        Cache                  `yaml:"cache"`
	Reference    string                 `yaml:"referenc"`
}

func (s *WorkflowSourceStep) GetDeps() []string {
	// 获取依赖节点列表。添加前删除每个步骤名称前后的空格，只有空格的步骤名直接略过不添加
	deps := make([]string, 0)
	for _, dep := range strings.Split(s.Deps, ",") {
		dryDep := strings.TrimSpace(dep)
		if len(dryDep) <= 0 {
			continue
		}
		deps = append(deps, dryDep)
	}
	return deps
}

func (s *WorkflowSourceStep) GetArtifacts() Artifacts {
	return s.Artifacts
}

func (s *WorkflowSourceStep) GetParameters() map[string]interface{} {
	return s.Parameters
}

func (s *WorkflowSourceStep) GetCondition() string {
	return s.Condition
}

func (s *WorkflowSourceStep) GetLoopArgument() interface{} {
	return s.LoopArgument
}

func (s *WorkflowSourceStep) GetType() string {
	return "step"
}

func (s *WorkflowSourceStep) UpdateCondition(condition string) {
	s.Condition = condition
}

func (s *WorkflowSourceStep) UpdateLoopArguemt(loopArgument interface{}) {
	s.LoopArgument = loopArgument
}

type WorkflowSourceDag struct {
	LoopArgument interface{}            `yaml:"loop_argument"`
	Condition    string                 `yaml:"condition"`
	Parameters   map[string]interface{} `yaml:"parameters"`
	Deps         string                 `yaml:"deps"`
	Artifacts    Artifacts              `yaml:"artifacts"`
	EntryPoints  map[string]Component   `yaml:"entry_points"`
}

func (d *WorkflowSourceDag) GetDeps() []string {
	// 获取依赖节点列表。添加前删除每个步骤名称前后的空格，只有空格的步骤名直接略过不添加
	deps := make([]string, 0)
	for _, dep := range strings.Split(d.Deps, ",") {
		dryDep := strings.TrimSpace(dep)
		if len(dryDep) <= 0 {
			continue
		}
		deps = append(deps, dryDep)
	}
	return deps
}

func (d *WorkflowSourceDag) GetArtifacts() Artifacts {
	return d.Artifacts
}

func (d *WorkflowSourceDag) GetParameters() map[string]interface{} {
	return d.Parameters
}

func (d *WorkflowSourceDag) GetCondition() string {
	return d.Condition
}

func (d *WorkflowSourceDag) GetLoopArgument() interface{} {
	return d.LoopArgument
}

func (d *WorkflowSourceDag) GetType() string {
	return "dag"
}

func (d *WorkflowSourceDag) UpdateCondition(condition string) {
	d.Condition = condition
}

func (d *WorkflowSourceDag) UpdateLoopArguemt(loopArgument interface{}) {
	d.LoopArgument = loopArgument
}

func (d *WorkflowSourceDag) GetSubComponet(subComponentName string) (Component, bool) {
	sc, ok := d.EntryPoints[subComponentName]
	return sc, ok
}

type Cache struct {
	Enable         bool   `yaml:"enable"           json:"enable"`
	MaxExpiredTime string `yaml:"max_expired_time" json:"maxExpiredTime"` // seconds
	FsScope        string `yaml:"fs_scope"         json:"fsScope"`        // seperated by ","
}

type FailureOptions struct {
	Strategy string `yaml:"strategy"`
}

type WorkflowSource struct {
	Name           string                         `yaml:"name"`
	DockerEnv      string                         `yaml:"docker_env"`
	EntryPoints    WorkflowSourceDag              `yaml:"entry_points"`
	Components     map[string]Component           `yaml:"components"`
	Cache          Cache                          `yaml:"cache"`
	Parallelism    int                            `yaml:"parallelism"`
	Disabled       string                         `yaml:"disabled"`
	FailureOptions FailureOptions                 `yaml:"failure_options"`
	PostProcess    map[string]*WorkflowSourceStep `yaml:"post_process"`
}

func (wfs *WorkflowSource) GetDisabled() []string {
	// 获取disabled节点列表。每个节点名称前后的空格会被删除，只有空格的步骤名直接略过不添加
	disabledSteps := make([]string, 0)
	for _, step := range strings.Split(wfs.Disabled, ",") {
		step := strings.TrimSpace(step)
		if len(step) <= 0 {
			continue
		}
		disabledSteps = append(disabledSteps, step)
	}
	return disabledSteps
}

func (wfs *WorkflowSource) IsDisabled(componentName string) (bool, error) {
	// 表示该节点是否disabled
	disabledComponents := wfs.GetDisabled()
	postComponents := map[string]Component{}
	for k, v := range wfs.PostProcess {
		postComponents[k] = v
	}
	if !wfs.HasStep(wfs.EntryPoints.EntryPoints, componentName) && !wfs.HasStep(postComponents, componentName) {
		return false, fmt.Errorf("check disabled for component[%s] failed, component not existed!", componentName)
	}

	for _, disableStepName := range disabledComponents {
		if componentName == disableStepName {
			return true, nil
		}
	}
	return false, nil
}

// 递归的检查absoluteName对应的Component是否存在
func (wfs *WorkflowSource) HasStep(components map[string]Component, absoluteName string) bool {
	nameList := strings.SplitN(absoluteName, ".", 2)
	if len(nameList) > 1 {
		if component, ok := components[nameList[0]]; ok {
			if dag, ok := component.(*WorkflowSourceDag); ok {
				return wfs.HasStep(dag.EntryPoints, nameList[1])
			} else if step, ok := component.(*WorkflowSourceStep); ok {
				// 如果为step，检查是否有引用Source.Components中的节点
				reference := step.Reference
				return wfs.componentsHasStep(reference, nameList[1])
			} else {
				logger.Logger().Errorf("a component not dag or step")
				return false
			}
		} else {
			return false
		}
	} else {
		_, ok := components[absoluteName]
		return ok
	}
}

func (wfs *WorkflowSource) componentsHasStep(reference string, subNames string) bool {
	// 在前面已经校验过递归reference因此不会有递归出现，但后续可能会允许递归
	// TODO: 如果有递归reference的情况，这里会出现死循环，需要升级
	for {
		if referedComponent, ok := wfs.Components[reference]; ok {
			if dag, ok := referedComponent.(*WorkflowSourceDag); ok {
				// 检查Source.Components中的节点，如果它是一个dag，那就继续向下遍历子节点
				return wfs.HasStep(dag.EntryPoints, subNames)
			} else if step, ok := referedComponent.(*WorkflowSourceStep); ok {
				// 如果是step，那就看是否继续ref了其他component
				reference = step.Reference
				continue
			} else {
				logger.Logger().Errorf("a component not dag or step")
				return false
			}
		} else {
			return false
		}
	}
}

func parseArtifactsOfSteps(steps map[string]*WorkflowSourceStep) (map[string]*WorkflowSourceStep, error) {
	res := map[string]*WorkflowSourceStep{}
	for stepName, step := range steps {
		if err := step.Artifacts.ValidateOutputMapByList(); err != nil {
			return map[string]*WorkflowSourceStep{}, fmt.Errorf("validate artifacts failed")
		}
		res[stepName] = step
	}
	return res, nil
}

// 将yaml解析为map
func RunYaml2Map(runYaml []byte) (map[string]interface{}, error) {
	// Unstructured没有解析Yaml的方法，且无法使用官方yaml库Unmarshal后的结果，因此需要先转成Json
	jsonByte, err := k8syaml.ToJSON(runYaml)
	if err != nil {
		return nil, err
	}
	// 将Json转化成Map
	yamlUnstructured := unstructured.Unstructured{}
	if err := yamlUnstructured.UnmarshalJSON(jsonByte); err != nil && !runtime.IsMissingKind(err) {
		// MissingKindErr不影响Json的解析
		return nil, err
	}

	yamlMap := yamlUnstructured.UnstructuredContent()
	return yamlMap, nil
}

// 该函数除了将yaml解析为wfs，还进行了全局参数替换操作
func GetWorkflowSource(runYaml []byte) (WorkflowSource, error) {
	wfs := WorkflowSource{
		FailureOptions: FailureOptions{Strategy: FailureStrategyFailFast},
	}
	p := Parser{}
	yamlMap, err := RunYaml2Map(runYaml)
	if err != nil {
		logger.Logger().Errorf(err.Error())
		return WorkflowSource{}, err
	}

	if err := p.ParseWorkflowSource(yamlMap, &wfs); err != nil {
		logger.Logger().Errorf(err.Error())
		return WorkflowSource{}, err
	}

	// 全局参数替换
	entryPoints, ok := yamlMap["entry_points"]
	if !ok {
		return WorkflowSource{}, fmt.Errorf("get entry_points failed")
	}
	entryPointsMap, ok := entryPoints.(map[string]interface{})
	if !ok {
		return WorkflowSource{}, fmt.Errorf("get entry_points map failed")
	}
	if err := wfs.ProcessRuntimeComponents(wfs.EntryPoints.EntryPoints, yamlMap, entryPointsMap); err != nil {
		return WorkflowSource{}, err
	}

	postComponentsMap := map[string]Component{}
	for k, v := range wfs.PostProcess {
		postComponentsMap[k] = v
	}
	postProcess, ok := yamlMap["post_process"]
	if ok {
		postProcessMap, ok := postProcess.(map[string]interface{})
		if !ok {
			return WorkflowSource{}, fmt.Errorf("get post_process map failed")
		}
		if err := wfs.ProcessRuntimeComponents(postComponentsMap, yamlMap, postProcessMap); err != nil {
			return WorkflowSource{}, err
		}
	}

	components, ok := yamlMap["components"]
	if ok {
		componentMap, ok := components.(map[string]interface{})
		if !ok {
			return WorkflowSource{}, fmt.Errorf("get components map failed")
		}
		if err := wfs.ProcessRuntimeComponents(wfs.Components, yamlMap, componentMap); err != nil {
			return WorkflowSource{}, err
		}
	}

	return wfs, nil
}

// 对Step的DockerEnv、Cache进行全局替换
func (wfs *WorkflowSource) ProcessRuntimeComponents(components map[string]Component, yamlMap map[string]interface{}, componentsMap map[string]interface{}) error {
	for name, component := range components {
		if dag, ok := component.(*WorkflowSourceDag); ok {
			subComponent, ok, err := unstructured.NestedFieldCopy(componentsMap, name, "entry_points")
			if err != nil || !ok {
				return fmt.Errorf("get subComponent failed")
			}
			subComponentMap, ok := subComponent.(map[string]interface{})
			if !ok {
				return fmt.Errorf("get subComponentMap failed")
			}
			if err := wfs.ProcessRuntimeComponents(dag.EntryPoints, yamlMap, subComponentMap); err != nil {
				return err
			}
		} else if step, ok := component.(*WorkflowSourceStep); ok {
			if step.Env == nil {
				step.Env = map[string]string{}
			}
			if step.Parameters == nil {
				step.Parameters = map[string]interface{}{}
			}

			// Reference节点不用替换
			if step.Reference == "" {
				// DockerEnv字段替换检查
				if step.DockerEnv == "" {
					step.DockerEnv = wfs.DockerEnv
				}

				// 检查是否需要全局Cache替换（节点Cache字段优先级大于全局Cache字段）
				componentCache, ok, err := unstructured.NestedFieldCopy(componentsMap, name, "cache")
				if err != nil || !ok {
					return fmt.Errorf("get componentCache failed")
				}
				componentCacheMap, ok := componentCache.(map[string]interface{})
				if !ok {
					return fmt.Errorf("get componentCacheMap failed")
				}
				globalCache, ok, err := unstructured.NestedFieldCopy(yamlMap, "cache")
				if err != nil || !ok {
					return fmt.Errorf("get globalCache failed")
				}
				globalCacheMap, ok := globalCache.(map[string]interface{})
				if !ok {
					return fmt.Errorf("get globalCacheMap failed")
				}
				if err := ProcessStepCacheByMap(&step.Cache, globalCacheMap, componentCacheMap); err != nil {
					return err
				}
			}
		}
	}
	return nil
}

func ProcessStepCacheByMap(cache *Cache, globalCacheMap map[string]interface{}, componentCacheMap map[string]interface{}) error {
	// 节点级别的Cache字段的优先级大于全局Cache字段
	parser := Parser{}
	// 先将节点的Cache，用全局的Cache赋值，这样如果下面节点级别的Cache字段没有再次覆盖，那节点级别的Cache字段就会采用全局的值
	if err := parser.ParseCache(globalCacheMap, cache); err != nil {
		return err
	}
<<<<<<< HEAD
	if err := parser.ParseCache(componentCacheMap, cache); err != nil {
		return err
	}
	return nil
}
=======
>>>>>>> c64a040d

func (wfs *WorkflowSource) GetComponentByFullName(fullName string) (Component, error) {
	names := strings.Split(fullName, ".")
	comp1, err1 := getComponentRecursively(wfs.EntryPoints.EntryPoints, names)
	postComps := map[string]Component{}
	for k, v := range wfs.PostProcess {
		postComps[k] = v
	}
	comp2, err2 := getComponentRecursively(postComps, names)
	if err1 != nil {
		return comp1, nil
	}
	if err2 != nil {
		return comp2, nil
	}
	return nil, fmt.Errorf("no component has fullName[%s]", fullName)
}

<<<<<<< HEAD
func getComponentRecursively(components map[string]Component, names []string) (Component, error) {
	if len(names) == 0 {
		return nil, fmt.Errorf("need names")
	} else {
		subComp, ok := components[names[0]]
		if !ok {
			return nil, fmt.Errorf("no component named [%s]", names[0])
		}
		if len(names) == 1 {
			return subComp, nil
		} else {
			if dag, ok := subComp.(*WorkflowSourceDag); ok {
				return getComponentRecursively(dag.EntryPoints, names[1:])
			} else {
				return nil, fmt.Errorf("invalid fullName")
			}
		}
	}
	return nil, nil
=======
	// 将List格式的OutputArtifact，转换为Map格式
	if err := wfs.validateArtifacts(); err != nil {
		return WorkflowSource{}, err
	}

	// 检查节点级别的Cache设置，根据需要用Run级别的Cache进行覆盖
	if err := wfs.ValidateStepCacheByMap(yamlMap); err != nil {
		return WorkflowSource{}, err
	}
	return wfs, nil
}

func (wfs *WorkflowSource) TransToRunYamlRaw() (runYamlRaw string, err error) {
	runYaml, err := yaml.Marshal(wfs)
	if err != nil {
		return "", err
	}

	defer func() {
		if info := recover(); info != nil {
			err = fmt.Errorf("trans Pipeline to YamlRaw failed: %v", info)
		}
	}()

	runYamlRaw = base64.StdEncoding.EncodeToString(runYaml)
	return
>>>>>>> c64a040d
}<|MERGE_RESOLUTION|>--- conflicted
+++ resolved
@@ -22,6 +22,7 @@
 	"strings"
 
 	"github.com/PaddlePaddle/PaddleFlow/pkg/common/logger"
+	"gopkg.in/yaml.v2"
 	"k8s.io/apimachinery/pkg/apis/meta/v1/unstructured"
 	"k8s.io/apimachinery/pkg/runtime"
 	k8syaml "k8s.io/apimachinery/pkg/util/yaml"
@@ -432,14 +433,11 @@
 	if err := parser.ParseCache(globalCacheMap, cache); err != nil {
 		return err
 	}
-<<<<<<< HEAD
 	if err := parser.ParseCache(componentCacheMap, cache); err != nil {
 		return err
 	}
 	return nil
 }
-=======
->>>>>>> c64a040d
 
 func (wfs *WorkflowSource) GetComponentByFullName(fullName string) (Component, error) {
 	names := strings.Split(fullName, ".")
@@ -458,7 +456,6 @@
 	return nil, fmt.Errorf("no component has fullName[%s]", fullName)
 }
 
-<<<<<<< HEAD
 func getComponentRecursively(components map[string]Component, names []string) (Component, error) {
 	if len(names) == 0 {
 		return nil, fmt.Errorf("need names")
@@ -478,17 +475,6 @@
 		}
 	}
 	return nil, nil
-=======
-	// 将List格式的OutputArtifact，转换为Map格式
-	if err := wfs.validateArtifacts(); err != nil {
-		return WorkflowSource{}, err
-	}
-
-	// 检查节点级别的Cache设置，根据需要用Run级别的Cache进行覆盖
-	if err := wfs.ValidateStepCacheByMap(yamlMap); err != nil {
-		return WorkflowSource{}, err
-	}
-	return wfs, nil
 }
 
 func (wfs *WorkflowSource) TransToRunYamlRaw() (runYamlRaw string, err error) {
@@ -505,5 +491,4 @@
 
 	runYamlRaw = base64.StdEncoding.EncodeToString(runYaml)
 	return
->>>>>>> c64a040d
 }