/*
Copyright (c) 2021 PaddlePaddle Authors. All Rights Reserve.

Licensed under the Apache License, Version 2.0 (the "License");
you may not use this file except in compliance with the License.
You may obtain a copy of the License at

    http://www.apache.org/licenses/LICENSE-2.0

Unless required by applicable law or agreed to in writing, software
distributed under the License is distributed on an "AS IS" BASIS,
WITHOUT WARRANTIES OR CONDITIONS OF ANY KIND, either express or implied.
See the License for the specific language governing permissions and
limitations under the License.
*/

package schema

import (
	"fmt"
	"reflect"
	"strconv"
	"strings"

	"k8s.io/apimachinery/pkg/apis/meta/v1/unstructured"
	"k8s.io/apimachinery/pkg/runtime"
	k8syaml "k8s.io/apimachinery/pkg/util/yaml"
)

const (
	ArtifactTypeInput  = "input"
	ArtifactTypeOutput = "output"

	EntryPointsStr = "entry_points"

	CacheAttributeEnable         = "enable"
	CacheAttributeMaxExpiredTime = "max_expired_time"
	CacheAttributeFsScope        = "fs_scope"

	FailureStrategyFailFast = "fail_fast"
	FailureStrategyContinue = "continue"

	EnvDockerEnv = "dockerEnv"
)

type Artifacts struct {
	Input      map[string]string `yaml:"input"       json:"input"`
	Output     map[string]string `yaml:"-"           json:"output"`
	OutputList []string          `yaml:"output"      json:"-"`
}

func (atf *Artifacts) ValidateOutputMapByList() error {
	if atf.Output == nil {
		atf.Output = make(map[string]string)
	}
	for _, outputName := range atf.OutputList {
		atf.Output[outputName] = ""
	}
	return nil
}

type Component interface {
	GetDeps() []string
	GetArtifacts() Artifacts
	GetParameters() map[string]interface{}
	GetCondition() string
	GetLoopArgument() interface{}

	// 下面几个Update 函数在进行模板替换的时候会用到
	UpdateCondition(string)
	UpdateLoopArguemt(interface{})
}

type WorkflowSourceStep struct {
	LoopArgument interface{}            `yaml:"loop_argument"`
	Condition    string                 `yaml:"condition"`
	Parameters   map[string]interface{} `yaml:"parameters"`
	Command      string                 `yaml:"command"`
	Deps         string                 `yaml:"deps"`
	Artifacts    Artifacts              `yaml:"artifacts"`
	Env          map[string]string      `yaml:"env"`
	DockerEnv    string                 `yaml:"docker_env"`
	Cache        Cache                  `yaml:"cache"`
	Reference    string                 `yaml:"referenc"`
}

func (s *WorkflowSourceStep) GetDeps() []string {
	// 获取依赖节点列表。添加前删除每个步骤名称前后的空格，只有空格的步骤名直接略过不添加
	deps := make([]string, 0)
	for _, dep := range strings.Split(s.Deps, ",") {
		dryDep := strings.TrimSpace(dep)
		if len(dryDep) <= 0 {
			continue
		}
		deps = append(deps, dryDep)
	}
	return deps
}

func (s *WorkflowSourceStep) GetArtifacts() Artifacts {
	return s.Artifacts
}

func (s *WorkflowSourceStep) GetParameters() map[string]interface{} {
	return s.Parameters
}

func (s *WorkflowSourceStep) GetCondition() string {
	return s.Condition
}

func (s *WorkflowSourceStep) GetLoopArgument() interface{} {
	return s.LoopArgument
}

func (s *WorkflowSourceStep) UpdateCondition(condition string) {
	s.Condition = condition
}

func (s *WorkflowSourceStep) UpdateLoopArguemt(loopArgument interface{}) {
	s.LoopArgument = loopArgument
}

type WorkflowSourceDag struct {
	LoopArgument interface{}            `yaml:"loop_argument"`
	Condition    string                 `yaml:"condition"`
	Parameters   map[string]interface{} `yaml:"parameters"`
	Deps         string                 `yaml:"deps"`
	Artifacts    Artifacts              `yaml:"artifacts"`
	EntryPoints  map[string]Component   `yaml:"entry_points"`
}

func (d *WorkflowSourceDag) GetDeps() []string {
	// 获取依赖节点列表。添加前删除每个步骤名称前后的空格，只有空格的步骤名直接略过不添加
	deps := make([]string, 0)
	for _, dep := range strings.Split(d.Deps, ",") {
		dryDep := strings.TrimSpace(dep)
		if len(dryDep) <= 0 {
			continue
		}
		deps = append(deps, dryDep)
	}
	return deps
}

func (d *WorkflowSourceDag) GetArtifacts() Artifacts {
	return d.Artifacts
}

func (d *WorkflowSourceDag) GetParameters() map[string]interface{} {
	return d.Parameters
}

func (d *WorkflowSourceDag) GetCondition() string {
	return d.Condition
}

func (d *WorkflowSourceDag) GetLoopArgument() interface{} {
	return d.LoopArgument
}

func (d *WorkflowSourceDag) UpdateCondition(condition string) {
	d.Condition = condition
}

func (d *WorkflowSourceDag) UpdateLoopArguemt(loopArgument interface{}) {
	d.LoopArgument = loopArgument
}

func (d *WorkflowSourceDag) GetSubComponet(subComponentName string) (Component, bool) {
	sc, ok := d.EntryPoints[subComponentName]
	return sc, ok
}

type Cache struct {
	Enable         bool   `yaml:"enable"           json:"enable"`
	MaxExpiredTime string `yaml:"max_expired_time" json:"maxExpiredTime"` // seconds
	FsScope        string `yaml:"fs_scope"         json:"fsScope"`        // seperated by ","
}

type FailureOptions struct {
	Strategy string `yaml:"strategy"`
}

type WorkflowSource struct {
	Name           string                         `yaml:"name"`
	DockerEnv      string                         `yaml:"docker_env"`
	EntryPoints    WorkflowSourceDag              `yaml:"entry_points"`
<<<<<<< HEAD
	Components     map[string]interface{}         `yaml:"components"`
=======
	Components     map[string]Component           `yaml:"components"`
>>>>>>> 99b9bc63
	Cache          Cache                          `yaml:"cache"`
	Parallelism    int                            `yaml:"parallelism"`
	Disabled       string                         `yaml:"disabled"`
	FailureOptions FailureOptions                 `yaml:"failure_options"`
	PostProcess    map[string]*WorkflowSourceStep `yaml:"post_process"`
}

func (wfs *WorkflowSource) GetDisabled() []string {
	// 获取disabled节点列表。每个节点名称前后的空格会被删除，只有空格的步骤名直接略过不添加
	disabledSteps := make([]string, 0)
	for _, step := range strings.Split(wfs.Disabled, ",") {
		step := strings.TrimSpace(step)
		if len(step) <= 0 {
			continue
		}
		disabledSteps = append(disabledSteps, step)
	}
	return disabledSteps
}

func (wfs *WorkflowSource) IsDisabled(stepName string) (bool, error) {
	// 表示该节点是否disabled
	disabledSteps := wfs.GetDisabled()

	if !wfs.HasStep(stepName) {
		return false, fmt.Errorf("check disabled for step[%s] failed, step not existed!", stepName)
	}

	for _, disableStepName := range disabledSteps {
		if stepName == disableStepName {
			return true, nil
		}
	}
	return false, nil
}

func (wfs *WorkflowSource) HasStep(step string) bool {
	return true
}

func parseArtifactsOfSteps(steps map[string]*WorkflowSourceStep) (map[string]*WorkflowSourceStep, error) {
	res := map[string]*WorkflowSourceStep{}
	for stepName, step := range steps {
		if err := step.Artifacts.ValidateOutputMapByList(); err != nil {
			return map[string]*WorkflowSourceStep{}, fmt.Errorf("validate artifacts failed")
		}
		res[stepName] = step
	}
	return res, nil
}

// 将yaml解析为map
func RunYaml2Map(runYaml []byte) (map[string]interface{}, error) {
	// Unstructured没有解析Yaml的方法，且无法使用官方yaml库Unmarshal后的结果，因此需要先转成Json
	jsonByte, err := k8syaml.ToJSON(runYaml)
	if err != nil {
		return nil, err
	}
	// 将Json转化成Map
	yamlUnstructured := unstructured.Unstructured{}
	if err := yamlUnstructured.UnmarshalJSON(jsonByte); err != nil && !runtime.IsMissingKind(err) {
		// MissingKindErr不影响Json的解析
		return nil, err
	}

	yamlMap := yamlUnstructured.UnstructuredContent()
	return yamlMap, nil
}

// 该函数除了将yaml解析为wfs，还进行了全局参数替换操作
func GetWorkflowSource(runYaml []byte) (WorkflowSource, error) {
	wfs := WorkflowSource{
		FailureOptions: FailureOptions{Strategy: FailureStrategyFailFast},
	}
	p := Parser{}
	yamlMap, err := RunYaml2Map(runYaml)
	if err != nil {
		return WorkflowSource{}, err
	}

	if err := p.ParseWorkflowSource(yamlMap, &wfs); err != nil {
		return WorkflowSource{}, err
	}

	// 全局参数替换
	if err := ValidateRunNodes(wfs.EntryPoints.EntryPoints, &wfs, yamlMap); err != nil {
		return WorkflowSource{}, err
	}
	postProcessMap := map[string]interface{}{}
	for k, v := range wfs.PostProcess {
		postProcessMap[k] = v
	}
	if err := ValidateRunNodes(postProcessMap, &wfs, yamlMap); err != nil {
		return WorkflowSource{}, err
	}

	return wfs, nil
}

// 对Step的DockerEnv、Cache进行全局替换
func ValidateRunNodes(nodes map[string]interface{}, wfs *WorkflowSource, yamlMap map[string]interface{}) error {
	for _, value := range nodes {
		if node, ok := value.(*WorkflowSourceDag); ok {
			if err := ValidateRunNodes(node.EntryPoints, wfs, yamlMap); err != nil {
				return err
			}
		} else if step, ok := value.(*WorkflowSourceStep); ok {
			if step.Env == nil {
				step.Env = map[string]string{}
			}
			if step.Parameters == nil {
				step.Parameters = map[string]interface{}{}
			}
			// DockerEnv字段替换检查
			if step.DockerEnv == "" {
				step.DockerEnv = wfs.DockerEnv
			}
			cacheMap, ok, err := unstructured.NestedFieldCopy(yamlMap, "cache")
			if ok && err == nil {
				cacheMap, ok := cacheMap.(map[string]interface{})
				if ok {
					ValidateStepCacheByMap(&step.Cache, cacheMap)
				}
			}
		}
	}
	return nil
}

func ValidateStepCacheByMap(cache *Cache, globalCacheMap map[string]interface{}) error {
	// Enable字段赋值
	if value, ok := globalCacheMap[CacheAttributeEnable]; ok {
		switch value := value.(type) {
		case bool:
			cache.Enable = value
		default:
			return fmt.Errorf("cannot assign cache attribute [%s] by value[%v] with type [%s]",
				CacheAttributeEnable, value, reflect.TypeOf(value).Name())
		}
	}
	// MaxExpiredTime字段赋值
	if value, ok := globalCacheMap[CacheAttributeMaxExpiredTime]; ok {
		switch value := value.(type) {
		case int64:
			cache.MaxExpiredTime = strconv.FormatInt(value, 10)
		case string:
			cache.MaxExpiredTime = value
		default:
			return fmt.Errorf("cannot assign cache attribute [%s] by value[%v] with type [%s]",
				CacheAttributeMaxExpiredTime, value, reflect.TypeOf(value).Name())
		}
	}
	// FsScope字段赋值
	if value, ok := globalCacheMap[CacheAttributeFsScope]; ok {
		switch value := value.(type) {
		case string:
			cache.FsScope = value
		default:
			return fmt.Errorf("cannot assign cache attribute [%s] by value[%v] with type [%s]",
				CacheAttributeFsScope, value, reflect.TypeOf(value).Name())
		}
	}

	return nil
}<|MERGE_RESOLUTION|>--- conflicted
+++ resolved
@@ -186,11 +186,7 @@
 	Name           string                         `yaml:"name"`
 	DockerEnv      string                         `yaml:"docker_env"`
 	EntryPoints    WorkflowSourceDag              `yaml:"entry_points"`
-<<<<<<< HEAD
-	Components     map[string]interface{}         `yaml:"components"`
-=======
 	Components     map[string]Component           `yaml:"components"`
->>>>>>> 99b9bc63
 	Cache          Cache                          `yaml:"cache"`
 	Parallelism    int                            `yaml:"parallelism"`
 	Disabled       string                         `yaml:"disabled"`
