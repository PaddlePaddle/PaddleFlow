--- conflicted
+++ resolved
@@ -266,11 +266,7 @@
 	return wfs, nil
 }
 
-<<<<<<< HEAD
-func (wfs *WorkflowSource) TransToYamlRaw() (runYamlRaw string, err error) {
-=======
-func (wfs *WorkflowSource) TransPipelineToYamlRaw() (runYamlRaw string, err error) {
->>>>>>> dcceb330
+func (wfs *WorkflowSource) TransToRunYamlRaw() (runYamlRaw string, err error) {
 	runYaml, err := yaml.Marshal(wfs)
 	if err != nil {
 		return "", err
