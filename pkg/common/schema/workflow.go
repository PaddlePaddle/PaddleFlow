/*
Copyright (c) 2021 PaddlePaddle Authors. All Rights Reserve.

Licensed under the Apache License, Version 2.0 (the "License");
you may not use this file except in compliance with the License.
You may obtain a copy of the License at

    http://www.apache.org/licenses/LICENSE-2.0

Unless required by applicable law or agreed to in writing, software
distributed under the License is distributed on an "AS IS" BASIS,
WITHOUT WARRANTIES OR CONDITIONS OF ANY KIND, either express or implied.
See the License for the specific language governing permissions and
limitations under the License.
*/

package schema

import (
	"encoding/base64"
	"fmt"
	"reflect"
	"strings"

	"github.com/PaddlePaddle/PaddleFlow/pkg/common/logger"
	"gopkg.in/yaml.v2"
	"k8s.io/apimachinery/pkg/apis/meta/v1/unstructured"
	"k8s.io/apimachinery/pkg/runtime"
	k8syaml "k8s.io/apimachinery/pkg/util/yaml"
)

const (
	ArtifactTypeInput  = "input"
	ArtifactTypeOutput = "output"

	EntryPointsStr = "entry_points"

	CacheAttributeEnable         = "enable"
	CacheAttributeMaxExpiredTime = "max_expired_time"
	CacheAttributeFsScope        = "fs_scope"

	FailureStrategyFailFast = "fail_fast"
	FailureStrategyContinue = "continue"

	EnvDockerEnv = "dockerEnv"

	FsPrefix = "fs-"

	CompTypeComponents  = "components"
	CompTypeEntryPoints = "entryPoints"
	CompTypePostProcess = "postProcess"
)

func ID(userName, fsName string) string {
	return FsPrefix + userName + "-" + fsName
}

type Artifacts struct {
	Input  map[string]string `yaml:"input"       json:"input"`
	Output map[string]string `yaml:"output"      json:"output"`
}

func (art *Artifacts) ValidateOutputMapByList() error {
	if art.Output == nil {
		art.Output = make(map[string]string)
	}
	for _, outputName := range art.Output {
		art.Output[outputName] = ""
	}
	return nil
}

func (art *Artifacts) DeepCopy() *Artifacts {
	input := map[string]string{}
	output := map[string]string{}

	for name, value := range art.Input {
		input[name] = value
	}

	for name, value := range art.Output {
		output[name] = value
	}

	nArt := &Artifacts{
		Input:  input,
		Output: output,
	}
	return nArt
}

func getLoopArgumentLength(lp interface{}) int {
	if lp == nil {
		return 0
	}

	t := reflect.TypeOf(lp)
	if t.Kind() != reflect.Slice {
		return 0
	} else {
		v := reflect.ValueOf(lp)
		return v.Len()
	}
}

// Component包括Dag和Step，有Struct WorkflowSourceStep 和 WorkflowSourceDag实现了该接口
type Component interface {
	GetDeps() []string
	GetArtifacts() Artifacts
	GetArtifactPath(artName string) (string, error)
	GetInputArtifactPath(artName string) (string, error)
	GetOutputArtifactPath(artName string) (string, error)
	GetParameters() map[string]interface{}
	GetParameterValue(paramName string) (interface{}, error)
	GetCondition() string
	GetLoopArgument() interface{}
	GetLoopArgumentLength() int
	GetType() string
	GetName() string

	// 下面几个Update 函数在进行模板替换的时候会用到
	UpdateCondition(string)
	UpdateLoopArguemt(interface{})
	UpdateName(name string)
	UpdateDeps(deps string)

	InitInputArtifacts()
	InitOutputArtifacts()
	InitParameters()

	// 用于 deepCopy, 避免复用时出现问题
	DeepCopy() Component
}

type WorkflowSourceStep struct {
	Name         string                 `yaml:"-"`
	LoopArgument interface{}            `yaml:"loop_argument"`
	Condition    string                 `yaml:"condition"`
	Parameters   map[string]interface{} `yaml:"parameters"`
	Command      string                 `yaml:"command"`
	Deps         string                 `yaml:"deps"`
	Artifacts    Artifacts              `yaml:"artifacts"`
	Env          map[string]string      `yaml:"env"`
	DockerEnv    string                 `yaml:"docker_env"`
	Cache        Cache                  `yaml:"cache"`
	Reference    Reference              `yaml:"reference"`
	ExtraFS      []FsMount              `yaml:"extra_fs"`
}

func (s *WorkflowSourceStep) GetName() string {
	return s.Name
}

func (s *WorkflowSourceStep) GetDeps() []string {
	// 获取依赖节点列表。添加前删除每个步骤名称前后的空格，只有空格的步骤名直接略过不添加
	deps := make([]string, 0)
	for _, dep := range strings.Split(s.Deps, ",") {
		dryDep := strings.TrimSpace(dep)
		if len(dryDep) <= 0 {
			continue
		}
		deps = append(deps, dryDep)
	}
	return deps
}

func (s *WorkflowSourceStep) GetArtifacts() Artifacts {
	return s.Artifacts
}

func (s *WorkflowSourceStep) GetParameters() map[string]interface{} {
	return s.Parameters
}

func (s *WorkflowSourceStep) GetCondition() string {
	return s.Condition
}

func (s *WorkflowSourceStep) GetLoopArgument() interface{} {
	return s.LoopArgument
}

func (s *WorkflowSourceStep) GetType() string {
	return "step"
}

func (s *WorkflowSourceStep) UpdateCondition(condition string) {
	s.Condition = condition
}

func (s *WorkflowSourceStep) UpdateName(name string) {
	s.Name = name
}

func (s *WorkflowSourceStep) UpdateLoopArguemt(loopArgument interface{}) {
	s.LoopArgument = loopArgument
}

func (s *WorkflowSourceStep) UpdateDeps(deps string) {
	s.Deps = deps
}

func (s *WorkflowSourceStep) InitOutputArtifacts() {
	s.Artifacts.Output = map[string]string{}
}

func (s *WorkflowSourceStep) InitInputArtifacts() {
	s.Artifacts.Input = map[string]string{}
}

func (s *WorkflowSourceStep) InitParameters() {
	s.Parameters = map[string]interface{}{}
}

// 获取 artifact 的路径
func (s *WorkflowSourceStep) GetArtifactPath(artName string) (string, error) {
	path, err := s.GetInputArtifactPath(artName)
	if err == nil {
		return path, err
	}

	path, err = s.GetOutputArtifactPath(artName)
	if err == nil {
		return path, err
	}

	err = fmt.Errorf("there is no artifact named [%s] in this component", artName)
	return "", err
}

// 获取指定 parameter 的值
func (s *WorkflowSourceStep) GetParameterValue(paramName string) (interface{}, error) {
	value, ok := s.Parameters[paramName]
	if !ok {
		err := fmt.Errorf("there is no parameter named [%s] in this component", paramName)
		return nil, err
	}

	return value, nil
}

// 获取 输入artifact的存储路径
func (s *WorkflowSourceStep) GetInputArtifactPath(artName string) (string, error) {
	path, ok := s.Artifacts.Input[artName]
	if !ok {
		err := fmt.Errorf("there is no input artifact named [%s] in this component", artName)
		return "", err
	}

	return path, nil
}

// 获取输出artifact的存储路径
func (s *WorkflowSourceStep) GetOutputArtifactPath(artName string) (string, error) {
	path, ok := s.Artifacts.Output[artName]
	if !ok {
		err := fmt.Errorf("there is no output artifact named [%s] in this component", artName)
		return "", err
	}

	return path, nil
}

func (s *WorkflowSourceStep) GetLoopArgumentLength() int {
	return getLoopArgumentLength(s.GetLoopArgument())
}

func (s *WorkflowSourceStep) DeepCopy() Component {
	params := map[string]interface{}{}
	for name, value := range s.Parameters {
		params[name] = value
	}

	env := map[string]string{}
	for name, value := range s.Env {
		env[name] = value
	}

	fsMount := append(s.ExtraFS, []FsMount{}...)

	ns := &WorkflowSourceStep{
		Name:         s.Name,
		LoopArgument: s.LoopArgument,
		Condition:    s.Condition,
		Parameters:   params,
		Command:      s.Command,
		Deps:         s.Deps,
		Env:          env,
		Artifacts:    *s.Artifacts.DeepCopy(),
		DockerEnv:    s.DockerEnv,
		Cache:        s.Cache,
		Reference:    s.Reference,
		ExtraFS:      fsMount,
	}

	return ns
}

type WorkflowSourceDag struct {
	Name         string                 `yaml:"-"`
	Type         string                 `yaml:"-"`
	LoopArgument interface{}            `yaml:"loop_argument"`
	Condition    string                 `yaml:"condition"`
	Parameters   map[string]interface{} `yaml:"parameters"`
	Deps         string                 `yaml:"deps"`
	Artifacts    Artifacts              `yaml:"artifacts"`
	EntryPoints  map[string]Component   `yaml:"entry_points"`
}

func (d *WorkflowSourceDag) GetName() string {
	return d.Name
}

func (d *WorkflowSourceDag) GetDeps() []string {
	// 获取依赖节点列表。添加前删除每个步骤名称前后的空格，只有空格的步骤名直接略过不添加
	deps := make([]string, 0)
	for _, dep := range strings.Split(d.Deps, ",") {
		dryDep := strings.TrimSpace(dep)
		if len(dryDep) <= 0 {
			continue
		}
		deps = append(deps, dryDep)
	}
	return deps
}

func (d *WorkflowSourceDag) GetArtifacts() Artifacts {
	return d.Artifacts
}

func (d *WorkflowSourceDag) GetParameters() map[string]interface{} {
	return d.Parameters
}

func (d *WorkflowSourceDag) GetCondition() string {
	return d.Condition
}

func (d *WorkflowSourceDag) GetLoopArgument() interface{} {
	return d.LoopArgument
}

func (d *WorkflowSourceDag) GetType() string {
	return "dag"
}

func (d *WorkflowSourceDag) GetLoopArgumentLength() int {
	return getLoopArgumentLength(d.GetLoopArgument())
}

func (d *WorkflowSourceDag) UpdateName(name string) {
	d.Name = name
}

func (d *WorkflowSourceDag) UpdateCondition(condition string) {
	d.Condition = condition
}

func (d *WorkflowSourceDag) UpdateLoopArguemt(loopArgument interface{}) {
	d.LoopArgument = loopArgument
}

func (d *WorkflowSourceDag) UpdateDeps(deps string) {
	d.Deps = deps
}

func (d *WorkflowSourceDag) GetSubComponet(subComponentName string) (Component, bool) {
	sc, ok := d.EntryPoints[subComponentName]
	return sc, ok
}

// 获取 artifact 的路径
func (d *WorkflowSourceDag) GetArtifactPath(artName string) (string, error) {
	path, err := d.GetInputArtifactPath(artName)
	if err == nil {
		return path, err
	}

	path, err = d.GetOutputArtifactPath(artName)
	if err == nil {
		return path, err
	}

	err = fmt.Errorf("there is no artifact named [%s] in this component", artName)
	return "", err
}

// 获取指定 parameter 的值
func (d *WorkflowSourceDag) GetParameterValue(paramName string) (interface{}, error) {
	value, ok := d.Parameters[paramName]
	if !ok {
		err := fmt.Errorf("there is no parameter named [%s] in this component", paramName)
		return nil, err
	}

	return value, nil
}

// 获取 输入artifact的存储路径
func (d *WorkflowSourceDag) GetInputArtifactPath(artName string) (string, error) {
	path, ok := d.Artifacts.Input[artName]
	if !ok {
		err := fmt.Errorf("there is no input artifact named [%s] in this component", artName)
		return "", err
	}

	return path, nil
}

// 获取输出artifact的存储路径
func (d *WorkflowSourceDag) GetOutputArtifactPath(artName string) (string, error) {
	path, ok := d.Artifacts.Output[artName]
	if !ok {
		err := fmt.Errorf("there is no output artifact named [%s] in this component", artName)
		return "", err
	}

	return path, nil
}

func (d *WorkflowSourceDag) InitOutputArtifacts() {
	d.Artifacts.Output = map[string]string{}
}

func (d *WorkflowSourceDag) InitInputArtifacts() {
	d.Artifacts.Input = map[string]string{}
}

func (d *WorkflowSourceDag) InitParameters() {
	d.Parameters = map[string]interface{}{}
}

func (d *WorkflowSourceDag) DeepCopy() Component {
	params := map[string]interface{}{}
	for name, value := range d.Parameters {
		params[name] = value
	}

	ep := map[string]Component{}
	for name, value := range d.EntryPoints {
		ep[name] = value.DeepCopy()
	}

	nd := &WorkflowSourceDag{
		Name:         d.Name,
		LoopArgument: d.LoopArgument,
		Condition:    d.Condition,
		Parameters:   params,
		Deps:         d.Deps,
		Artifacts:    *d.Artifacts.DeepCopy(),
		EntryPoints:  ep,
	}

	return nd
}

type Reference struct {
	Component string
}

type Cache struct {
	Enable         bool      `yaml:"enable"           json:"enable"`
	MaxExpiredTime string    `yaml:"max_expired_time" json:"maxExpiredTime"` // seconds
	FsScope        []FsScope `yaml:"fs_scope"         json:"fsScope"`        // seperated by ","
}

type FsScope struct {
	FsName string `yaml:"fs_name"       json:"fsName"`
	FsID   string `yaml:"-"             json:"fsID"`
	Path   string `yaml:"path"          json:"path"`
}

type FailureOptions struct {
	Strategy string `yaml:"strategy"     json:"strategy"`
}

type FsOptions struct {
	MainFS  FsMount   `yaml:"main_fs"      json:"mainFS"`
	ExtraFS []FsMount `yaml:"extra_fs"     json:"extraFS"`
}

type FsMount struct {
	ID        string `yaml:"-"             json:"id"`
	Name      string `yaml:"name"          json:"name"`
	MountPath string `yaml:"mount_path"    json:"mountPath"`
	SubPath   string `yaml:"sub_path"      json:"subPath"`
	Readonly  bool   `yaml:"readonly"      json:"readonly"`
}

type WorkflowSource struct {
	Name           string                         `yaml:"name"`
	DockerEnv      string                         `yaml:"docker_env"`
	EntryPoints    WorkflowSourceDag              `yaml:"entry_points"`
	Components     map[string]Component           `yaml:"components"`
	Cache          Cache                          `yaml:"cache"`
	Parallelism    int                            `yaml:"parallelism"`
	Disabled       string                         `yaml:"disabled"`
	FailureOptions FailureOptions                 `yaml:"failure_options"`
	PostProcess    map[string]*WorkflowSourceStep `yaml:"post_process"`
	FsOptions      FsOptions                      `yaml:"fs_options"`
}

func (wfs *WorkflowSource) GetDisabled() []string {
	// 获取disabled节点列表。每个节点名称前后的空格会被删除，只有空格的步骤名直接略过不添加
	disabledSteps := make([]string, 0)
	for _, step := range strings.Split(wfs.Disabled, ",") {
		step := strings.TrimSpace(step)
		if len(step) <= 0 {
			continue
		}
		disabledSteps = append(disabledSteps, step)
	}
	return disabledSteps
}

func (wfs *WorkflowSource) IsDisabled(componentName string) (bool, error) {
	// 表示该节点是否disabled
	disabledComponents := wfs.GetDisabled()
	postComponents := map[string]Component{}
	for k, v := range wfs.PostProcess {
		postComponents[k] = v
	}
	_, _, ok1 := wfs.GetComponent(wfs.EntryPoints.EntryPoints, componentName)
	_, _, ok2 := wfs.GetComponent(postComponents, componentName)
	if !ok1 && !ok2 {
		return false, fmt.Errorf("check disabled for component[%s] failed, component not existed!", componentName)
	}

	for _, disableStepName := range disabledComponents {
		if componentName == disableStepName {
			return true, nil
		}
	}
	return false, nil
}

// 递归的检查absoluteName对应的Component是否存在
func (wfs *WorkflowSource) GetComponent(components map[string]Component, absoluteName string) (map[string]Component, string, bool) {
	nameList := strings.SplitN(absoluteName, ".", 2)
	if len(nameList) > 1 {
		if component, ok := components[nameList[0]]; ok {
			if dag, ok := component.(*WorkflowSourceDag); ok {
				return wfs.GetComponent(dag.EntryPoints, nameList[1])
			} else if step, ok := component.(*WorkflowSourceStep); ok {
				// 如果为step，检查是否有引用Source.Components中的节点
				referComp := step.Reference.Component
				return wfs.componentsHasStep(referComp, nameList[1])
			} else {
				logger.Logger().Errorf("a component not dag or step")
				return nil, "", false
			}
		} else {
			return nil, "", false
		}
	} else {
		_, ok := components[absoluteName]
		return components, absoluteName, ok
	}
}

func (wfs *WorkflowSource) componentsHasStep(referComp string, subNames string) (map[string]Component, string, bool) {
	// 在前面已经校验过递归reference因此不会有递归出现，但后续可能会允许递归
	// TODO: 如果有递归reference的情况，这里会出现死循环，需要升级
	for {
		if referedComponent, ok := wfs.Components[referComp]; ok {
			if dag, ok := referedComponent.(*WorkflowSourceDag); ok {
				// 检查Source.Components中的节点，如果它是一个dag，那就继续向下遍历子节点
				return wfs.GetComponent(dag.EntryPoints, subNames)
			} else if step, ok := referedComponent.(*WorkflowSourceStep); ok {
				// 如果是step，那就看是否继续ref了其他component
				referComp = step.Reference.Component
				continue
			} else {
				logger.Logger().Errorf("a component not dag or step")
				return nil, "", false
			}
		} else {
			return nil, "", false
		}
	}
}

// 将yaml解析为map
func RunYaml2Map(runYaml []byte) (map[string]interface{}, error) {
	// Unstructured没有解析Yaml的方法，且无法使用官方yaml库Unmarshal后的结果，因此需要先转成Json
	jsonByte, err := k8syaml.ToJSON(runYaml)
	if err != nil {
		return nil, err
	}
	// 将Json转化成Map
	yamlUnstructured := unstructured.Unstructured{}
	if err := yamlUnstructured.UnmarshalJSON(jsonByte); err != nil && !runtime.IsMissingKind(err) {
		// MissingKindErr不影响Json的解析
		return nil, err
	}

	yamlMap := yamlUnstructured.UnstructuredContent()
	return yamlMap, nil
}

// 该函数除了将yaml解析为wfs，还进行了全局参数替换操作
func GetWorkflowSource(runYaml []byte) (WorkflowSource, error) {
	yamlMap, err := RunYaml2Map(runYaml)
	if err != nil {
		logger.Logger().Errorf(err.Error())
		return WorkflowSource{}, err
	}

	return GetWorkflowSourceByMap(yamlMap)
}

// 由Map解析得到一个Wfs，该Map中的key需要是下划线格式
func GetWorkflowSourceByMap(yamlMap map[string]interface{}) (WorkflowSource, error) {
	wfs := WorkflowSource{
		FailureOptions: FailureOptions{Strategy: FailureStrategyFailFast},
	}
	p := Parser{}
	if err := p.ParseWorkflowSource(yamlMap, &wfs); err != nil {
		logger.Logger().Errorf(err.Error())
		return WorkflowSource{}, err
	}

	// 全局参数替换
	entryPointsMap, ok := yamlMap["entry_points"].(map[string]interface{})
	if !ok {
		return WorkflowSource{}, fmt.Errorf("get entry_points map failed")
	}
	if err := wfs.ProcessRuntimeComponents(wfs.EntryPoints.EntryPoints, CompTypeEntryPoints, yamlMap, entryPointsMap); err != nil {
		return WorkflowSource{}, err
	}

	postComponentsMap := map[string]Component{}
	for k, v := range wfs.PostProcess {
		postComponentsMap[k] = v
	}
	postProcessMap, ok := yamlMap["post_process"].(map[string]interface{})
	if ok {
		if err := wfs.ProcessRuntimeComponents(postComponentsMap, CompTypePostProcess, yamlMap, postProcessMap); err != nil {
			return WorkflowSource{}, err
		}
	}

	componentMap, ok := yamlMap["components"].(map[string]interface{})
	if ok {
		if err := wfs.ProcessRuntimeComponents(wfs.Components, CompTypeComponents, yamlMap, componentMap); err != nil {
			return WorkflowSource{}, err
		}
	}
	return wfs, nil
}

// 对Step的DockerEnv、Cache进行全局替换
func (wfs *WorkflowSource) ProcessRuntimeComponents(components map[string]Component, componentType string,
	yamlMap map[string]interface{}, componentsMap map[string]interface{}) error {
	for name, component := range components {
		if dag, ok := component.(*WorkflowSourceDag); ok {
			subComponent, ok, err := unstructured.NestedFieldCopy(componentsMap, name, "entry_points")
			if err != nil || !ok {
				return fmt.Errorf("get subComponent failed")
			}
			subComponentMap, ok := subComponent.(map[string]interface{})
			if !ok {
				return fmt.Errorf("get subComponentMap failed")
			}
			if err := wfs.ProcessRuntimeComponents(dag.EntryPoints, componentType, yamlMap, subComponentMap); err != nil {
				return err
			}
		} else if step, ok := component.(*WorkflowSourceStep); ok {
			if step.Env == nil {
				step.Env = map[string]string{}
			}

			// Reference节点不用替换
			if step.Reference.Component == "" {
				// DockerEnv字段替换检查
				if step.DockerEnv == "" {
					step.DockerEnv = wfs.DockerEnv
				}

				// 检查是否需要全局Cache替换（节点Cache字段优先级大于全局Cache字段）
				// 获取节点Cache
				componentCache, ok, err := unstructured.NestedFieldCopy(componentsMap, name, "cache")
				if err != nil {
					return fmt.Errorf("check componentCache failed")
				}
				componentCacheMap := map[string]interface{}{}
				if ok {
					componentCacheMap, ok = componentCache.(map[string]interface{})
					if !ok {
						return fmt.Errorf("get componentCacheMap failed")
					}
				}

				// postProcess中不允许设置Cache
				if componentType != CompTypePostProcess {
					// 获取全局Cache
					globalCache, ok, err := unstructured.NestedFieldCopy(yamlMap, "cache")
					if err != nil {
						return fmt.Errorf("check globalCache failed")
					}
					globalCacheMap := map[string]interface{}{}
					if ok {
						globalCacheMap, ok = globalCache.(map[string]interface{})
						if !ok {
							return fmt.Errorf("get globalCacheMap failed")
						}
					}

					// Cache替换处理
					if err := ProcessStepCacheByMap(&step.Cache, globalCacheMap, componentCacheMap); err != nil {
						return err
					}
				}

				// 合并全局 fs_mount 和节点 fs_mount
				// 获取全局 fs_mount
				globalFsMount, ok, err := unstructured.NestedFieldCopy(yamlMap, "fs_options", "fs_mount")
				if err != nil {
					return fmt.Errorf("check globalFsMount failed")
				}
				globalFsMountList := []interface{}{}
				if ok {
					globalFsMountList, ok = globalFsMount.([]interface{})
					if !ok {
						return fmt.Errorf("get globalFsMountList failed")
					}
				}

				// fs_mount 合并
				if err := ProcessStepFsMount(&step.ExtraFS, globalFsMountList); err != nil {
					return err
				}
			}
		}

		if component.GetArtifacts().Input == nil {
			component.InitInputArtifacts()
		}
		if component.GetArtifacts().Output == nil {
			component.InitOutputArtifacts()
		}
		if component.GetParameters() == nil {
			component.InitParameters()
		}
	}
	return nil
}

func ProcessStepCacheByMap(cache *Cache, globalCacheMap map[string]interface{}, componentCacheMap map[string]interface{}) error {
	// 节点级别的Cache字段的优先级大于全局Cache字段
	parser := Parser{}

	// 由于ParseCache中会将节点级别的FsScope再次添加进当前节点的FsScope，因此这里先清空，避免重复
	cache.FsScope = []FsScope{}

	// 先将节点的Cache，用全局的Cache赋值，这样如果下面节点级别的Cache字段没有再次覆盖，那节点级别的Cache字段就会采用全局的值
	if err := parser.ParseCache(globalCacheMap, cache); err != nil {
		return err
	}
	if err := parser.ParseCache(componentCacheMap, cache); err != nil {
		return err
	}
	return nil
}

func ProcessStepFsMount(fsMountList *[]FsMount, globalFsMountList []interface{}) error {
	parser := Parser{}
	for _, m := range globalFsMountList {
		fsMountMap, ok := m.(map[string]interface{})
		if !ok {
			return fmt.Errorf("each global mount info in [fs_mount] list should be map type")
		}
		fsMount := FsMount{}
		if err := parser.ParseFsMount(fsMountMap, &fsMount); err != nil {
			return fmt.Errorf("parse global fsMount failed, error: %s", err.Error())
		}
		*fsMountList = append(*fsMountList, fsMount)
	}
	return nil
}

func (wfs *WorkflowSource) GetComponentByFullName(fullName string) (Component, error) {
	names := strings.Split(fullName, ".")
	comp1, err1 := getComponentRecursively(wfs.EntryPoints.EntryPoints, names)
	postComps := map[string]Component{}
	for k, v := range wfs.PostProcess {
		postComps[k] = v
	}
	comp2, err2 := getComponentRecursively(postComps, names)
	if err2 == nil {
		return comp2, nil
	}
	if err1 == nil {
		return comp1, nil
	}

	return nil, fmt.Errorf("no component has fullName[%s]", fullName)
}

func getComponentRecursively(components map[string]Component, names []string) (Component, error) {
	if len(names) == 0 {
		return nil, fmt.Errorf("need names")
	} else {
		subComp, ok := components[names[0]]
		if !ok {
			return nil, fmt.Errorf("no component named [%s]", names[0])
		}
		if len(names) == 1 {
			return subComp, nil
		} else {
			if dag, ok := subComp.(*WorkflowSourceDag); ok {
				return getComponentRecursively(dag.EntryPoints, names[1:])
			} else {
				return nil, fmt.Errorf("invalid fullName")
			}
		}
	}
}

func (wfs *WorkflowSource) TransToRunYamlRaw() (runYamlRaw string, err error) {
	runYaml, err := yaml.Marshal(wfs)
	if err != nil {
		return "", err
	}

	defer func() {
		if info := recover(); info != nil {
			err = fmt.Errorf("trans Pipeline to YamlRaw failed: %v", info)
		}
	}()

	runYamlRaw = base64.StdEncoding.EncodeToString(runYaml)
	return
}

<<<<<<< HEAD
// 给所有Step的fsMount和fsScope的fsID赋值，并校验mount信息，如sub_path
func (wfs *WorkflowSource) ProcessFsAndGetAllIDs(userName string, fsName string) ([]string, error) {
	// 用map记录所有需要返回的ID，去重
	fsIDMap := map[string]int{}
=======
// 给所有Step的fsMount和fsScope的fsID赋值
func (wfs *WorkflowSource) ProcessFsAndGetNames(userName string, fsName string) ([]string, error) {
	// 用map记录所有需要返回的fsName，去重
	fsNameMap := map[string]int{}
>>>>>>> 55c5e5ad

	if err := wfs.processFsByUserName(wfs.EntryPoints.EntryPoints, userName, fsNameMap, fsName); err != nil {
		return []string{}, err
	}

	if err := wfs.processFsByUserName(wfs.Components, userName, fsNameMap, fsName); err != nil {
		return []string{}, err
	}

	postMap := map[string]Component{}
	for k, v := range wfs.PostProcess {
		postMap[k] = v
	}
	if err := wfs.processFsByUserName(postMap, userName, fsNameMap, fsName); err != nil {
		return []string{}, err
	}

	resFsNameList := []string{}
	for id := range fsNameMap {
		resFsNameList = append(resFsNameList, id)
	}

	return resFsNameList, nil
}

func (wfs *WorkflowSource) processFsByUserName(compMap map[string]Component, userName string, fsNameMap map[string]int, fsName string) error {
	for _, comp := range compMap {
		if dag, ok := comp.(*WorkflowSourceDag); ok {
			if err := wfs.processFsByUserName(dag.EntryPoints, userName, fsNameMap, fsName); err != nil {
				return err
			}
		} else if step, ok := comp.(*WorkflowSourceStep); ok {
<<<<<<< HEAD
			// fsNameSet用来检查FsScope中的FsName是否都在FsMount中，或者是fs_name
			fsNameSet := map[string]int{fsName: 1}
			fsNameSet[wfs.FsOptions.MainFS.Name] = 1
=======
			// fsNameChecker用来检查FsScope中的FsName是否都在FsMount中，或者是fs_name
			fsNameChecker := map[string]int{fsName: 1}
			fsNameChecker[wfs.FsOptions.FsName] = 1
>>>>>>> 55c5e5ad

			for i, mount := range step.ExtraFS {
				if mount.Name == "" {
					return fmt.Errorf("[name] in [extra_fs] or [main_fs] must be set")
				}
				mount.ID = ID(userName, mount.Name)

<<<<<<< HEAD
				fsNameSet[mount.Name] = 1
				fsIDMap[mount.ID] = 1
				step.ExtraFS[i] = mount
				logger.Logger().Infof("debug: after process,  FsID is %s", mount.ID)
			}
			logger.Logger().Infof("debug: after process,  step fsMount is %v", step.ExtraFS)
=======
				fsNameChecker[mount.FsName] = 1
				fsNameMap[mount.FsName] = 1
				step.FsMount[i] = mount
			}
>>>>>>> 55c5e5ad
			for i, scope := range step.Cache.FsScope {
				if scope.FsName == "" {
					return fmt.Errorf("[fs_name] in fs_scope must be set")
				}
				scope.FsID = ID(userName, scope.FsName)

				// 检查FsScope中的FsName是否都在FsMount中
<<<<<<< HEAD
				if _, ok := fsNameSet[scope.FsName]; !ok {
					return fmt.Errorf("fs_name [%s] in fs_scope must also be in [extra_fs] or [main_fs]", scope.FsName)
=======
				if _, ok := fsNameChecker[scope.FsName]; !ok {
					return fmt.Errorf("fs_name [%s] in fs_scope must also be in fs_mount", scope.FsName)
>>>>>>> 55c5e5ad
				}
				step.Cache.FsScope[i] = scope
			}
		} else {
			return fmt.Errorf("component not dag or step")
		}
	}
	return nil
}<|MERGE_RESOLUTION|>--- conflicted
+++ resolved
@@ -833,17 +833,10 @@
 	return
 }
 
-<<<<<<< HEAD
-// 给所有Step的fsMount和fsScope的fsID赋值，并校验mount信息，如sub_path
-func (wfs *WorkflowSource) ProcessFsAndGetAllIDs(userName string, fsName string) ([]string, error) {
-	// 用map记录所有需要返回的ID，去重
-	fsIDMap := map[string]int{}
-=======
 // 给所有Step的fsMount和fsScope的fsID赋值
 func (wfs *WorkflowSource) ProcessFsAndGetNames(userName string, fsName string) ([]string, error) {
 	// 用map记录所有需要返回的fsName，去重
 	fsNameMap := map[string]int{}
->>>>>>> 55c5e5ad
 
 	if err := wfs.processFsByUserName(wfs.EntryPoints.EntryPoints, userName, fsNameMap, fsName); err != nil {
 		return []string{}, err
@@ -876,15 +869,9 @@
 				return err
 			}
 		} else if step, ok := comp.(*WorkflowSourceStep); ok {
-<<<<<<< HEAD
-			// fsNameSet用来检查FsScope中的FsName是否都在FsMount中，或者是fs_name
-			fsNameSet := map[string]int{fsName: 1}
-			fsNameSet[wfs.FsOptions.MainFS.Name] = 1
-=======
 			// fsNameChecker用来检查FsScope中的FsName是否都在FsMount中，或者是fs_name
 			fsNameChecker := map[string]int{fsName: 1}
-			fsNameChecker[wfs.FsOptions.FsName] = 1
->>>>>>> 55c5e5ad
+			fsNameChecker[wfs.FsOptions.MainFS.Name] = 1
 
 			for i, mount := range step.ExtraFS {
 				if mount.Name == "" {
@@ -892,19 +879,10 @@
 				}
 				mount.ID = ID(userName, mount.Name)
 
-<<<<<<< HEAD
-				fsNameSet[mount.Name] = 1
-				fsIDMap[mount.ID] = 1
+				fsNameChecker[mount.Name] = 1
+				fsNameMap[mount.Name] = 1
 				step.ExtraFS[i] = mount
-				logger.Logger().Infof("debug: after process,  FsID is %s", mount.ID)
-			}
-			logger.Logger().Infof("debug: after process,  step fsMount is %v", step.ExtraFS)
-=======
-				fsNameChecker[mount.FsName] = 1
-				fsNameMap[mount.FsName] = 1
-				step.FsMount[i] = mount
-			}
->>>>>>> 55c5e5ad
+			}
 			for i, scope := range step.Cache.FsScope {
 				if scope.FsName == "" {
 					return fmt.Errorf("[fs_name] in fs_scope must be set")
@@ -912,13 +890,8 @@
 				scope.FsID = ID(userName, scope.FsName)
 
 				// 检查FsScope中的FsName是否都在FsMount中
-<<<<<<< HEAD
-				if _, ok := fsNameSet[scope.FsName]; !ok {
+				if _, ok := fsNameChecker[scope.FsName]; !ok {
 					return fmt.Errorf("fs_name [%s] in fs_scope must also be in [extra_fs] or [main_fs]", scope.FsName)
-=======
-				if _, ok := fsNameChecker[scope.FsName]; !ok {
-					return fmt.Errorf("fs_name [%s] in fs_scope must also be in fs_mount", scope.FsName)
->>>>>>> 55c5e5ad
 				}
 				step.Cache.FsScope[i] = scope
 			}
