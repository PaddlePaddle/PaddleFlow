--- conflicted
+++ resolved
@@ -84,8 +84,6 @@
 	StatusJobTerminated  JobStatus = "terminated"
 	StatusJobCancelled   JobStatus = "cancelled"
 	StatusJobSkipped     JobStatus = "skipped"
-<<<<<<< HEAD
-=======
 
 	RoleMaster   RoleMember = "master"
 	RoleWorker   RoleMember = "worker"
@@ -103,7 +101,6 @@
 	FrameworkTF      Framework = "tensorflow"
 	FrameworkPytorch Framework = "pytorch"
 	FrameworkPaddle  Framework = "paddle"
->>>>>>> b5a868b2
 
 	// job priority
 	EnvJobVeryLowPriority  = "VERY_LOW"
