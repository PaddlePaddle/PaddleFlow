--- conflicted
+++ resolved
@@ -110,25 +110,6 @@
 	if err := createDatabaseTables(db); err != nil {
 		log.Fatalf("InitMockDB createDatabaseTables error[%s]", err.Error())
 	}
-<<<<<<< HEAD
-	// Create tables
-	db.AutoMigrate(
-		&models.Pipeline{},
-		&models.RunCache{},
-		&models.ArtifactEvent{},
-		&models.User{},
-		&models.Run{},
-		&models.Queue{},
-		&models.Flavour{},
-		&models.Grant{},
-		&models.Job{},
-		&models.JobTask{},
-		&models.JobLabel{},
-		&models.ClusterInfo{},
-		&models.RunJob{},
-	)
-=======
->>>>>>> 5cc9979c
 	database.DB = db
 }
 
@@ -139,32 +120,10 @@
 		return nil
 	}
 
-<<<<<<< HEAD
-	// Create tables
-	db.AutoMigrate(
-		&models.Pipeline{},
-		&models.RunCache{},
-		&models.ArtifactEvent{},
-		&models.User{},
-		&models.Run{},
-		&models.Queue{},
-		&models.Flavour{},
-		&models.Grant{},
-		&models.Job{},
-		&models.JobTask{},
-		&models.JobLabel{},
-		&models.ClusterInfo{},
-		&models.Image{},
-		&models.FileSystem{},
-		&models.Link{},
-		&models.RunJob{},
-	)
-=======
 	if err := createDatabaseTables(db); err != nil {
 		log.Fatalf("initSQLiteDB createDatabaseTables error[%s]", err.Error())
 		return nil
 	}
->>>>>>> 5cc9979c
 	// init root user to db, can not be modified by config file currently
 	rootUser := models.User{
 		UserInfo: models.UserInfo{
