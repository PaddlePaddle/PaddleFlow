--- conflicted
+++ resolved
@@ -39,9 +39,9 @@
 )
 
 type ServerConfig struct {
-<<<<<<< HEAD
 	Storage       StorageConfig             `yaml:"database"`
 	Log           logger.LogConfig          `yaml:"log"`
+	TraceLog      trace_logger.TraceLoggerConfig `yaml:"traceLog"`
 	ApiServer     ApiServerConfig           `yaml:"apiServer"`
 	Job           JobConfig                 `yaml:"job"`
 	Fs            FsServerConf              `yaml:"fs"`
@@ -49,18 +49,6 @@
 	Flavour       []schema.Flavour          `yaml:"flavour"`
 	FlavourMap    map[string]schema.Flavour `yaml:"-"`
 	ImageConf     ImageConfig               `yaml:"imageRepository"`
-=======
-	Database      DatabaseConfig                 `yaml:"database"`
-	Log           logger.LogConfig               `yaml:"log"`
-	TraceLog      trace_logger.TraceLoggerConfig `yaml:"traceLog"`
-	ApiServer     ApiServerConfig                `yaml:"apiServer"`
-	Job           JobConfig                      `yaml:"job"`
-	Fs            FsServerConf                   `yaml:"fs"`
-	NamespaceList []string                       `yaml:"namespaceList"`
-	Flavour       []schema.Flavour               `yaml:"flavour"`
-	FlavourMap    map[string]schema.Flavour      `yaml:"-"`
-	ImageConf     ImageConfig                    `yaml:"imageRepository"`
->>>>>>> 810ae873
 }
 
 type StorageConfig struct {
