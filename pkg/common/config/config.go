--- conflicted
+++ resolved
@@ -40,20 +40,9 @@
 )
 
 type ServerConfig struct {
-<<<<<<< HEAD
-	Database      DatabaseConfig                 `yaml:"database"`
-	Log           logger.LogConfig               `yaml:"log"`
-	TraceLog      trace_logger.TraceLoggerConfig `yaml:"traceLog"`
-	ApiServer     ApiServerConfig                `yaml:"apiServer"`
-	Job           JobConfig                      `yaml:"job"`
-	Fs            FsServerConf                   `yaml:"fs"`
-	NamespaceList []string                       `yaml:"namespaceList"`
-	Flavour       []schema.Flavour               `yaml:"flavour"`
-	FlavourMap    map[string]schema.Flavour      `yaml:"-"`
-	ImageConf     ImageConfig                    `yaml:"imageRepository"`
-=======
 	Storage       StorageConfig             `yaml:"database"`
 	Log           logger.LogConfig          `yaml:"log"`
+  TraceLog      trace_logger.TraceLoggerConfig `yaml:"traceLog"`
 	ApiServer     ApiServerConfig           `yaml:"apiServer"`
 	Job           JobConfig                 `yaml:"job"`
 	Fs            FsServerConf              `yaml:"fs"`
@@ -61,7 +50,6 @@
 	Flavour       []schema.Flavour          `yaml:"flavour"`
 	FlavourMap    map[string]schema.Flavour `yaml:"-"`
 	ImageConf     ImageConfig               `yaml:"imageRepository"`
->>>>>>> 572c362b
 }
 
 type StorageConfig struct {
