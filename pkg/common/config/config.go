--- conflicted
+++ resolved
@@ -39,15 +39,13 @@
 )
 
 type ServerConfig struct {
-<<<<<<< HEAD
-	Storage   StorageConfig    `yaml:"database"`
-	Log       logger.LogConfig `yaml:"log"`
-	ApiServer ApiServerConfig  `yaml:"apiServer"`
-	Job       JobConfig        `yaml:"job"`
-	Fs        FsServerConf     `yaml:"fs"`
-	ImageConf ImageConfig      `yaml:"imageRepository"`
-	Monitor   PrometheusConfig `yaml:"monitor"`
-=======
+	Storage   StorageConfig                  `yaml:"database"`
+	Log       logger.LogConfig               `yaml:"log"`
+	ApiServer ApiServerConfig                `yaml:"apiServer"`
+	Job       JobConfig                      `yaml:"job"`
+	Fs        FsServerConf                   `yaml:"fs"`
+	ImageConf ImageConfig                    `yaml:"imageRepository"`
+	Monitor   PrometheusConfig               `yaml:"monitor"`
 	Storage   StorageConfig                  `yaml:"database"`
 	Log       logger.LogConfig               `yaml:"log"`
 	TraceLog  trace_logger.TraceLoggerConfig `yaml:"traceLog"`
@@ -55,7 +53,6 @@
 	Job       JobConfig                      `yaml:"job"`
 	Fs        FsServerConf                   `yaml:"fs"`
 	ImageConf ImageConfig                    `yaml:"imageRepository"`
->>>>>>> b492f897
 }
 
 type StorageConfig struct {
