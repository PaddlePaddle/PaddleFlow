--- conflicted
+++ resolved
@@ -18,12 +18,7 @@
 
 import (
 	"github.com/PaddlePaddle/PaddleFlow/pkg/common/logger"
-<<<<<<< HEAD
-	"github.com/PaddlePaddle/PaddleFlow/pkg/common/schema"
-	"github.com/PaddlePaddle/PaddleFlow/pkg/common/trace_logger"
-	apiv1 "k8s.io/api/core/v1"
-=======
->>>>>>> 54d48abc
+  "github.com/PaddlePaddle/PaddleFlow/pkg/common/trace_logger"
 )
 
 var (
@@ -42,25 +37,13 @@
 )
 
 type ServerConfig struct {
-<<<<<<< HEAD
-	Storage       StorageConfig                  `yaml:"database"`
-	Log           logger.LogConfig               `yaml:"log"`
-	TraceLog      trace_logger.TraceLoggerConfig `yaml:"traceLog"`
-	ApiServer     ApiServerConfig                `yaml:"apiServer"`
-	Job           JobConfig                      `yaml:"job"`
-	Fs            FsServerConf                   `yaml:"fs"`
-	NamespaceList []string                       `yaml:"namespaceList"`
-	Flavour       []schema.Flavour               `yaml:"flavour"`
-	FlavourMap    map[string]schema.Flavour      `yaml:"-"`
-	ImageConf     ImageConfig                    `yaml:"imageRepository"`
-=======
 	Storage   StorageConfig    `yaml:"database"`
 	Log       logger.LogConfig `yaml:"log"`
+  TraceLog      trace_logger.TraceLoggerConfig `yaml:"traceLog"`
 	ApiServer ApiServerConfig  `yaml:"apiServer"`
 	Job       JobConfig        `yaml:"job"`
 	Fs        FsServerConf     `yaml:"fs"`
 	ImageConf ImageConfig      `yaml:"imageRepository"`
->>>>>>> 54d48abc
 }
 
 type StorageConfig struct {
