--- conflicted
+++ resolved
@@ -315,13 +315,8 @@
     `updated_at` datetime NOT NULL COMMENT 'update time',
     `deleted_at` datetime(3) DEFAULT NULL COMMENT 'delete time',
     PRIMARY KEY (`pk`),
-<<<<<<< HEAD
     UNIQUE KEY (`fs_id`)
-    )ENGINE=InnoDB DEFAULT CHARSET=utf8 ROW_FORMAT=COMPRESSED KEY_BLOCK_SIZE=8 COMMENT='file system cache config';
-=======
-    UNIQUE KEY (`id`)
     )ENGINE=InnoDB DEFAULT CHARACTER SET utf8 COLLATE utf8_bin ROW_FORMAT=COMPRESSED KEY_BLOCK_SIZE=8 COMMENT='file system cache config';
->>>>>>> 7b8c81dc
 
 CREATE TABLE IF NOT EXISTS `fs_cache` (
     `pk` bigint(20) unsigned NOT NULL AUTO_INCREMENT COMMENT 'pk',
