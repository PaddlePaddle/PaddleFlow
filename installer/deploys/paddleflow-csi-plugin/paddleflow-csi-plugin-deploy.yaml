--- conflicted
+++ resolved
@@ -214,16 +214,12 @@
                 fieldRef:
                   apiVersion: v1
                   fieldPath: metadata.namespace
-<<<<<<< HEAD
             - name: KUBE_NODE_NAME
               valueFrom:
                 fieldRef:
                   apiVersion: v1
                   fieldPath: spec.nodeName
           image: paddleflow/pfs-csi-plugin:1.4.3
-=======
-          image: paddleflow/pfs-csi-plugin:1.4.4
->>>>>>> 1bf0f7c8
           imagePullPolicy: IfNotPresent
           name: csi-storage-driver
           resources:
