apiVersion: v1
kind: Namespace
metadata:
  name: paddleflow
---
# ServiceAccount for paddleflow-server
apiVersion: v1
kind: ServiceAccount
metadata:
  name: paddleflow-server
  namespace: paddleflow

---
# ClusterRole for paddleflow-server
kind: ClusterRole
apiVersion: rbac.authorization.k8s.io/v1
metadata:
  name: paddleflow-server
rules:
  - apiGroups: [""]
    resources: ["events"]
    verbs: ["get", "list", "watch", "create", "update", "patch"]
  - apiGroups: [ "" ]
    resources: [ "pods" ]
    verbs: [ "create", "get", "list", "watch", "update", "bind", "delete" ]
  - apiGroups: [ "" ]
    resources: [ "persistentvolumeclaims", "persistentvolumes"  ]
    verbs: [ "get", "list", "watch", "create", "delete" ]
  - apiGroups: [ "" ]
    resources: [ "namespaces" ]
    verbs: [ "get", "list" ]
  - apiGroups: [""]
    resources: ["nodes", "nodes/proxy"]
    verbs: ["get", "list", "watch"]
  - apiGroups: ["sparkoperator.k8s.io"]
    resources: ["sparkapplications", "sparkapplications/status", "scheduledsparkapplications", "scheduledsparkapplications/status" ]
    verbs: ["create", "delete", "get", "list", "watch", "update"]
  - apiGroups: ["batch.paddlepaddle.org"]
    resources: ["paddlejobs", "paddlejobs/finalizers", "paddlejobs/status"]
    verbs: ["create", "delete", "get", "list", "watch", "update"]
  - apiGroups: ["scheduling.incubator.k8s.io", "scheduling.volcano.sh"]
    resources: ["podgroups", "queues", "queues/status", "elasticresourcequotas", "elasticresourcequotas/status"]
    verbs: ["create", "delete", "get", "list", "watch", "update"]
  - apiGroups: ["bus.volcano.sh"]
    resources: ["commands"]
    verbs: ["create", "delete", "get", "list", "watch", "update"]
  - apiGroups: ["batch.volcano.sh"]
    resources: ["jobs", "jobs/status", "jobs/finalizers"]
    verbs: ["create", "delete", "get", "list", "watch", "update"]
  - apiGroups: ["argoproj.io"]
    resources: ["workflowtemplates", "workflowtemplates/finalizers", "clusterworkflowtemplates", "clusterworkflowtemplates/finalizers"]
    verbs: ["create", "delete", "get", "list", "watch", "update"]
---
# ClusterRoleBinding for paddleflow-server
kind: ClusterRoleBinding
apiVersion: rbac.authorization.k8s.io/v1
metadata:
  name: paddleflow-server
subjects:
  - kind: ServiceAccount
    name: paddleflow-server
    namespace: paddleflow
roleRef:
  kind: ClusterRole
  name: paddleflow-server
  apiGroup: rbac.authorization.k8s.io
---
apiVersion: v1
data:
  default_pv.yaml: |2-
      kind: PersistentVolume
      metadata:
        name: pfs-$(pfs.fs.id)-$(namespace)-pv
        annotations:
          pv.kubernetes.io/provisioned-by: paddleflowstorage
      spec:
        accessModes:
          - ReadWriteMany
        persistentVolumeReclaimPolicy: Delete
        storageClassName: paddleflowstorage
        capacity:
          storage: 400Gi
        csi:
          driver: paddleflowstorage
          fsType: ext4
          volumeAttributes:
            pfs.fs.id: $(pfs.fs.id)
            pfs.fs.info: $(pfs.fs.info)
            pfs.fs.cache: $(pfs.fs.cache)
            pfs.server: $(pfs.server)
          volumeHandle: pfs-$(pfs.fs.id)-$(namespace)-pv
  default_pvc.yaml: |2-
      kind: PersistentVolumeClaim
      metadata:
        name: pfs-$(pfs.fs.id)-pvc
        namespace: $(namespace)
      spec:
        accessModes:
          - ReadWriteMany
        resources:
          requests:
            storage: 100Gi
        storageClassName: paddleflowstorage
        volumeMode: Filesystem
        volumeName: pfs-$(pfs.fs.id)-$(namespace)-pv
  paddle_collective.yaml: |2
      apiVersion: batch.paddlepaddle.org/v1
      kind: PaddleJob
      metadata:
        name: default-name
      spec:
        cleanPodPolicy: Never
        worker:
          replicas: 2
          template:
            spec:
              containers:
                - name: worker-name
                  image: registry.baidubce.com/paddlecloud/demo-resnet:v1
  paddle_ps.yaml: |-
    apiVersion: batch.paddlepaddle.org/v1
    kind: PaddleJob
    metadata:
      name: default-name
    spec:
      withGloo: 1
      intranet: PodIP
      cleanPodPolicy: OnCompletion
      worker:
        replicas: 2
        template:
          spec:
            containers:
              - name: worker-name
                image: registry.baidubce.com/paddlecloud/demo-wide-and-deep:v1
      ps:
        replicas: 2
        template:
          spec:
            containers:
              - name: ps-name
                image: registry.baidubce.com/paddlecloud/demo-wide-and-deep:v1
  paddleserver.yaml: |2
      database:
          driver: sqlite
          host: 127.0.0.1
          port: 3306
          user: paddleflow
          password: paddleflow
          database: paddleflow

      log:
        dir: ./
        filePrefix: log
        level: INFO
        maxKeepDays: 7
        maxFileNum: 7
        maxFileSizeInMB: 100
        isCompress: true
    
      traceLog:
        dir: ./
        filePrefix: trace-log
        level: INFO
        maxKeepDays: 7
        maxFileNum: 7
        maxFileSizeInMB: 100
        isCompress: true
        # time units: s/m/h/d (second/minute/hour/day)
        timeout: 2h
        # max size for trace logger local cache
        maxCacheSize: 10000
        # auto sync and delete interval for log file, and cache
        syncInterval: 30s
        deleteInterval: 10s
        # if debug mode turn on, the trace log will be shown to stdout as well
        debug: false

      apiServer:
        host: "paddleflow-server"
        port: 8999
        tokenExpirationHour: -1

      fs:
        defaultPVPath: "./config/fs/default_pv.yaml"
        defaultPVCPath: "./config/fs/default_pvc.yaml"

      job:
        reclaim:
          isCleanJob: true
          isSkipCleanFailedJob: false
          succeededJobTTLSeconds: 600
          failedJobTTLSeconds: 3600
        schedulerName: volcano
        clusterSyncPeriod: 30
        jobLoopPeriod: 5
        defaultJobYamlDir: "./config/server/default/job"
        isSingleCluster: true

      pipeline: pipeline

      imageRepository:
        server: ""
        namespace: ""
        username: ""
        password: ""
        concurrency: 10
        removeLocalImage: true

      monitor:
        server: ""
  single.yaml: |-
    apiVersion: v1
    kind: Pod
    metadata:
      name: default-name
      namespace: default
    spec:
      containers:
      - image: nginx
        imagePullPolicy: Always
        name: job-default-name
        terminationMessagePath: /dev/termination-log
        terminationMessagePolicy: File
      dnsPolicy: ClusterFirst
      enableServiceLinks: true
      priorityClassName: normal
      restartPolicy: Always
      schedulerName: volcano
      securityContext: {}
      serviceAccount: default
      serviceAccountName: default
      terminationGracePeriodSeconds: 30
  spark.yaml: |2
        apiVersion: sparkoperator.k8s.io/v1beta2
        kind: SparkApplication
        metadata:
          name: sparkName
          namespace: default
        spec:
          driver:
            serviceAccount: spark
          executor:
          image: registry.baidubce.com/paddlecloud/spark:pyml-2.8.0
          imagePullPolicy: IfNotPresent
          mainApplicationFile: local:///opt/spark/examples/jars/spark-examples_2.11-2.4.0.jar
          mainClass: org.apache.spark.examples.SparkPi
          mode: cluster
          restartPolicy:
            onSubmissionFailureRetries: 3
            onSubmissionFailureRetryInterval: 5
            type: Never
          sparkConf:
            spark.driver.extraJavaOptions: -Dsun.zip.disableMemoryMapping=true
            spark.executor.extraJavaOptions: -Dsun.zip.disableMemoryMapping=true
            spark.hadoop.mapreduce.fileoutputcommitter.algorithm.version: "2"
          sparkVersion: 3.0.0
          type: Scala
          batchSchedulerOptions:
            queue: default
            priorityClass: normal
  telegraf.conf: |
    [global_tags]
  vcjob_collective.yaml: |2
        apiVersion: batch.volcano.sh/v1alpha1
        kind: Job
        metadata:
          name: vcJobName
        spec:
          minAvailable: 2
          schedulerName: volcano
          priorityClassName: normal
          policies:
            - event: PodEvicted
              action: RestartJob
          plugins:
            ssh: []
            env: []
            svc: []
          maxRetry: 5
          queue: default
          tasks:
            - replicas: 2
              name: "task"
              template:
                metadata:
                  name: templateName
                spec:
                  containers:
                    - image: collective-container
                      imagePullPolicy: IfNotPresent
                      name: defaultContainer
                  restartPolicy: Never
              policies:
                - event: TaskCompleted
                  action: CompleteJob
  vcjob_pod.yaml: |2
        apiVersion: batch.volcano.sh/v1alpha1
        kind: Job
        metadata:
          name: vcJobName
        spec:
          minAvailable: 1
          schedulerName: volcano
          priorityClassName: normal
          policies:
            - event: PodEvicted
              action: RestartJob
          maxRetry: 5
          queue: default
          tasks:
            - replicas: 1
              name: "task"
              template:
                metadata:
                  name: pod
                spec:
                  containers:
                    - image: nginx
                      imagePullPolicy: IfNotPresent
                      name: container
                      resources:
                        requests:
                          cpu: "1"
                  restartPolicy: Never
              policies:
                - event: TaskCompleted
                  action: CompleteJob
  vcjob_ps.yaml: |2
        apiVersion: batch.volcano.sh/v1alpha1
        kind: Job
        metadata:
          name: vcJobName
        spec:
          minAvailable: 3
          schedulerName: volcano
          priorityClassName: normal
          policies:
            - event: PodEvicted
              action: RestartJob
          plugins:
            ssh: []
            env: []
            svc: []
          maxRetry: 5
          queue: default
          tasks:
            - replicas: 1
              name: "ps"
              ports:
                - ps-port: 8001
              template:
                metadata:
                  name: web
                spec:
                  containers:
                    - image: nginx
                      imagePullPolicy: IfNotPresent
                      name: ps
                      resources:
                        requests:
                          cpu: "1"
                  restartPolicy: OnFailure
            - replicas: 2
              name: "worker"
              ports:
                - worker-port: 8001
              template:
                metadata:
                  name: web
                spec:
                  containers:
                    - image: nginx
                      imagePullPolicy: IfNotPresent
                      name: worker
                      resources:
                        requests:
                          cpu: "1"
                  restartPolicy: Never
              policies:
                - event: TaskCompleted
                  action: CompleteJob
kind: ConfigMap
metadata:
  name: paddleflow-server
  namespace: paddleflow
---
apiVersion: v1
kind: Service
metadata:
  name: paddleflow-server
  namespace: paddleflow
  labels:
    app: paddleflow-server
spec:
  type: NodePort
  ports:
    - port: 8999
      name: listen
      targetPort: 8999
      nodePort: 8999
  selector:
    app: paddleflow-server
---
apiVersion: apps/v1
kind: Deployment
metadata:
  name: paddleflow-server
  namespace: paddleflow
  labels:
    app: paddleflow-server
spec:
  progressDeadlineSeconds: 600
  replicas: 1
  revisionHistoryLimit: 10
  selector:
    matchLabels:
      app: paddleflow-server
  strategy:
    rollingUpdate:
      maxSurge: 25%
      maxUnavailable: 25%
    type: RollingUpdate
  template:
    metadata:
      creationTimestamp: null
      labels:
        app: paddleflow-server
    spec:
      containers:
        - args:
            - -c
            - cd /home/paddleflow/server && ./paddleflow
          command:
            - /bin/sh
          env:
            - name: KUBE_NODE_NAME
              valueFrom:
                fieldRef:
                  apiVersion: v1
                  fieldPath: spec.nodeName
          image: paddleflow/paddleflow-server:1.4.2
          imagePullPolicy: IfNotPresent
          name: paddleflow-server
          ports:
            - containerPort: 8999
              name: port-0
              protocol: TCP
          resources:
            requests:
<<<<<<< HEAD
              memory: "1g"
              cpu: "500m"
            limits:
              memory: "2g"
=======
              memory: "1Gi"
              cpu: "500m"
            limits:
              memory: "2Gi"
>>>>>>> 661e150e
              cpu: "2000m"
          securityContext:
            privileged: false
            runAsGroup: 1000
            runAsUser: 1000
          terminationMessagePath: /dev/termination-log
          terminationMessagePolicy: File
          volumeMounts:
            - mountPath: /home/paddleflow/server/paddleflow.db
              mountPropagation: None
              name: paddleflowdb
            - mountPath: /home/paddleflow/server/config/server/default/paddleserver.yaml
              name: conf
              subPath: paddleserver.yaml
            - mountPath: /home/paddleflow/server/config/fs/default_pvc.yaml
              name: conf
              subPath: default_pvc.yaml
            - mountPath: /home/paddleflow/server/config/fs/default_pv.yaml
              name: conf
              subPath: default_pv.yaml
            - mountPath: /home/paddleflow/server/config/server/default/job/spark.yaml
              name: conf
              subPath: spark.yaml
            - mountPath: /home/paddleflow/server/config/server/default/job/vcjob_ps.yaml
              name: conf
              subPath: vcjob_ps.yaml
            - mountPath: /home/paddleflow/server/config/server/default/job/vcjob_pod.yaml
              name: conf
              subPath: vcjob_pod.yaml
            - mountPath: /home/paddleflow/server/config/server/default/job/vcjob_collective.yaml
              name: conf
              subPath: vcjob_collective.yaml
            - mountPath: /home/paddleflow/server/config/server/default/job/paddle_collective.yaml
              name: conf
              subPath: paddle_collective.yaml
            - mountPath: /home/paddleflow/server/config/server/default/job/paddle_ps.yaml
              name: conf
              subPath: paddle_ps.yaml
            - mountPath: /home/paddleflow/server/config/server/default/job/single.yaml
              name: conf
              subPath: single.yaml
      dnsPolicy: ClusterFirst
      restartPolicy: Always
      schedulerName: default-scheduler
      serviceAccount: paddleflow-server
      serviceAccountName: paddleflow-server
      securityContext:
        runAsGroup: 1000
        runAsUser: 1000
      terminationGracePeriodSeconds: 30
      volumes:
        - hostPath:
            path: /mnt/paddleflow.db
            type: FileOrCreate
          name: paddleflowdb
        - configMap:
            defaultMode: 420
            name: paddleflow-server
          name: conf<|MERGE_RESOLUTION|>--- conflicted
+++ resolved
@@ -448,17 +448,10 @@
               protocol: TCP
           resources:
             requests:
-<<<<<<< HEAD
-              memory: "1g"
+              memory: "1G"
               cpu: "500m"
             limits:
-              memory: "2g"
-=======
-              memory: "1Gi"
-              cpu: "500m"
-            limits:
-              memory: "2Gi"
->>>>>>> 661e150e
+              memory: "2G"
               cpu: "2000m"
           securityContext:
             privileged: false
