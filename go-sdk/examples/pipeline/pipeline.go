--- conflicted
+++ resolved
@@ -75,11 +75,7 @@
 		panic(err)
 	}
 
-<<<<<<< HEAD
-	runYamlRaw, err := p.TransToYamlRaw()
-=======
-	runYamlRaw, err := p.TransPipelineToYamlRaw()
->>>>>>> dcceb330
+	runYamlRaw, err := p.TransToRunYamlRaw()
 	if err != nil {
 		panic(err)
 	}
