name: reviewdog
on: [push, pull_request]
jobs:
  golangci-lint:
    name: runner / golangci-lint
    runs-on: ubuntu-latest
    steps:
      - name: Check out code into the Go module directory
        uses: actions/checkout@v3
      - name: golangci-lint
<<<<<<< HEAD
<<<<<<< HEAD
        uses: reviewdog/action-golangci-lint@v2
=======
        uses: reviewdog/action-golangci-lint@v2.1.0
>>>>>>> 45353cc5b7d70db94e863c28e2f0276ffdb691e6
=======
        uses: reviewdog/action-golangci-lint@v2.1.0
>>>>>>> 45353cc5
        with:
          golangci_lint_flags: "--enable-all --exclude-use-default=false"
<|MERGE_RESOLUTION|>--- conflicted
+++ resolved
@@ -8,14 +8,6 @@
       - name: Check out code into the Go module directory
         uses: actions/checkout@v3
       - name: golangci-lint
-<<<<<<< HEAD
-<<<<<<< HEAD
-        uses: reviewdog/action-golangci-lint@v2
-=======
         uses: reviewdog/action-golangci-lint@v2.1.0
->>>>>>> 45353cc5b7d70db94e863c28e2f0276ffdb691e6
-=======
-        uses: reviewdog/action-golangci-lint@v2.1.0
->>>>>>> 45353cc5
         with:
           golangci_lint_flags: "--enable-all --exclude-use-default=false"
